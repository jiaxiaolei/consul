syntax = "proto3";

package hashicorp.consul.internal.operator;

import "proto-public/annotations/ratelimit/ratelimit.proto";

// Operator defines a set of operators operation applicable to Consul
service OperatorService {
<<<<<<< HEAD
  // Transfer raft leadership to another node
  rpc TransferLeader(TransferLeaderRequest) returns (TransferLeaderResponse) {}
=======
  //Transfer raft leadership to another node
  rpc TransferLeader(TransferLeaderRequest) returns (TransferLeaderResponse) {
    option (hashicorp.consul.internal.ratelimit.spec) = {
      operation_type: OPERATION_TYPE_EXEMPT,
    };
  }
>>>>>>> a6482341
}

message TransferLeaderRequest {
  string ID = 1;
}

//
// mog annotation:
//
// target=github.com/hashicorp/consul/api.TransferLeaderResponse
// output=operator.gen.go
// name=API
message TransferLeaderResponse {
  // true if the transfer is a success
  bool success = 1;
}<|MERGE_RESOLUTION|>--- conflicted
+++ resolved
@@ -6,17 +6,12 @@
 
 // Operator defines a set of operators operation applicable to Consul
 service OperatorService {
-<<<<<<< HEAD
-  // Transfer raft leadership to another node
-  rpc TransferLeader(TransferLeaderRequest) returns (TransferLeaderResponse) {}
-=======
   //Transfer raft leadership to another node
   rpc TransferLeader(TransferLeaderRequest) returns (TransferLeaderResponse) {
     option (hashicorp.consul.internal.ratelimit.spec) = {
       operation_type: OPERATION_TYPE_EXEMPT,
     };
   }
->>>>>>> a6482341
 }
 
 message TransferLeaderRequest {
