<<<<<<< HEAD
export default '1.9.0'
=======
export default '1.8.6'
>>>>>>> 8d374fa9
<|MERGE_RESOLUTION|>--- conflicted
+++ resolved
@@ -1,5 +1 @@
-<<<<<<< HEAD
-export default '1.9.0'
-=======
-export default '1.8.6'
->>>>>>> 8d374fa9
+export default '1.9.0'