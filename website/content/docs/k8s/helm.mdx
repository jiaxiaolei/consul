---
layout: docs
page_title: Helm Chart Configuration
description: Configuration for the Consul Helm chart.
---

# Helm Chart Configuration

The chart is highly customizable using
[Helm configuration values](https://helm.sh/docs/intro/using_helm/#customizing-the-chart-before-installing).
Each value has a reasonable default tuned for an optimal getting started experience
with Consul.

<!-- DO NOT EDIT. The docs below are generated automatically. To change, edit
                  the consul-helm repo's values.yaml file -->
<!-- codegen: start -->

## Top-Level Stanzas

Use these links to navigate to a particular top-level stanza.

- [`global`](#h-global)
- [`server`](#h-server)
- [`externalServers`](#h-externalservers)
- [`client`](#h-client)
- [`dns`](#h-dns)
- [`ui`](#h-ui)
- [`syncCatalog`](#h-synccatalog)
- [`connectInject`](#h-connectinject)
- [`controller`](#h-controller)
- [`meshGateway`](#h-meshgateway)
- [`ingressGateways`](#h-ingressgateways)
- [`terminatingGateways`](#h-terminatinggateways)
- [`apiGateway`](#h-apigateway)
- [`webhookCertManager`](#h-webhookcertmanager)
- [`prometheus`](#h-prometheus)
- [`tests`](#h-tests)

## All Values

### global ((#h-global))

- `global` ((#v-global)) - Holds values that affect multiple components of the chart.

  - `enabled` ((#v-global-enabled)) (`boolean: true`) - The main enabled/disabled setting. If true, servers,
    clients, Consul DNS and the Consul UI will be enabled. Each component can override
    this default via its component-specific "enabled" config. If false, no components
    will be installed by default and per-component opt-in is required, such as by
    setting `server.enabled` to true.

  - `logLevel` ((#v-global-loglevel)) (`string: info`) - The default log level to apply to all components which do not otherwise override this setting.
    It is recommended to generally not set this below "info" unless actively debugging due to logging verbosity.
    One of "debug", "info", "warn", or "error".

  - `logJSON` ((#v-global-logjson)) (`boolean: false`) - Enable all component logs to be output in JSON format.

  - `name` ((#v-global-name)) (`string: null`) - Set the prefix used for all resources in the Helm chart. If not set,
    the prefix will be `<helm release name>-consul`.

  - `domain` ((#v-global-domain)) (`string: consul`) - The domain Consul will answer DNS queries for
    (see `-domain` (https://www.consul.io/docs/agent/config/cli-flags#_domain)) and the domain services synced from
    Consul into Kubernetes will have, e.g. `service-name.service.consul`.

  - `peering` ((#v-global-peering)) - [Experimental] Configures the Cluster Peering feature. Requires Consul v1.13+ and Consul-K8s v0.45+.

    - `enabled` ((#v-global-peering-enabled)) (`boolean: false`) - If true, the Helm chart enables Cluster Peering for the cluster. This option enables peering controllers and
      allows use of the PeeringAcceptor and PeeringDialer CRDs for establishing service mesh peerings.

    - `tokenGeneration` ((#v-global-peering-tokengeneration))

      - `serverAddresses` ((#v-global-peering-tokengeneration-serveraddresses))

        - `source` ((#v-global-peering-tokengeneration-serveraddresses-source)) (`string: ""`) - Source can be set to "","consul" or "static".

          "" is the default source. If servers are enabled, it will check if `server.exposeService` is enabled, and read
          the addresses from that service to use as the peering token server addresses. If using admin partitions and
          only Consul client agents are enabled, the addresses in `externalServers.hosts` and `externalServers.grpcPort`
          will be used.

          "consul" will use the Consul advertise addresses in the peering token.

          "static" will use the addresses specified in `global.peering.tokenGeneration.serverAddresses.static`.

        - `static` ((#v-global-peering-tokengeneration-serveraddresses-static)) (`array<string>: []`) - Static addresses must be formatted "hostname|ip:port" where the port is the Consul server(s)' grpc port.

  - `adminPartitions` ((#v-global-adminpartitions)) - <EnterpriseAlert inline /> Enabling `adminPartitions` allows creation of Admin Partitions in Kubernetes clusters.
    It additionally indicates that you are running Consul Enterprise v1.11+ with a valid Consul Enterprise
    license. Admin partitions enables deploying services across partitions, while sharing
    a set of Consul servers.

    - `enabled` ((#v-global-adminpartitions-enabled)) (`boolean: false`) - If true, the Helm chart will enable Admin Partitions for the cluster. The clients in the server cluster
      must be installed in the default partition. Creation of Admin Partitions is only supported during installation.
      Admin Partitions cannot be installed via a Helm upgrade operation. Only Helm installs are supported.

    - `name` ((#v-global-adminpartitions-name)) (`string: default`) - The name of the Admin Partition. The partition name cannot be modified once the partition has been installed.
      Changing the partition name would require an un-install and a re-install with the updated name.
      Must be "default" in the server cluster ie the Kubernetes cluster that the Consul server pods are deployed onto.

    - `service` ((#v-global-adminpartitions-service)) - Partition service properties.

      - `type` ((#v-global-adminpartitions-service-type)) (`string: LoadBalancer`)

      - `nodePort` ((#v-global-adminpartitions-service-nodeport)) - Optionally set the nodePort value of the partition service if using a NodePort service.
        If not set and using a NodePort service, Kubernetes will automatically assign
        a port.

        - `rpc` ((#v-global-adminpartitions-service-nodeport-rpc)) (`integer: null`) - RPC node port

        - `serf` ((#v-global-adminpartitions-service-nodeport-serf)) (`integer: null`) - Serf node port

        - `https` ((#v-global-adminpartitions-service-nodeport-https)) (`integer: null`) - HTTPS node port

      - `annotations` ((#v-global-adminpartitions-service-annotations)) (`string: null`) - Annotations to apply to the partition service.

        ```yaml
        annotations: |
          "annotation-key": "annotation-value"
        ```

  - `image` ((#v-global-image)) (`string: hashicorp/consul:<latest version>`) - The name (and tag) of the Consul Docker image for clients and servers.
    This can be overridden per component. This should be pinned to a specific
    version tag, otherwise you may inadvertently upgrade your Consul version.

    Examples:

    ```yaml
    # Consul 1.10.0
    image: "consul:1.10.0"
    # Consul Enterprise 1.10.0
    image: "hashicorp/consul-enterprise:1.10.0-ent"
    ```

  - `imagePullSecrets` ((#v-global-imagepullsecrets)) (`array<map>`) - Array of objects containing image pull secret names that will be applied to each service account.
    This can be used to reference image pull secrets if using a custom consul or consul-k8s-control-plane Docker image.
    See https://kubernetes.io/docs/concepts/containers/images/#using-a-private-registry for reference.

    Example:

    ```yaml
    imagePullSecrets:
      - name: pull-secret-name
      - name: pull-secret-name-2
    ```

  - `imageK8S` ((#v-global-imagek8s)) (`string: hashicorp/consul-k8s-control-plane:<latest version>`) - The name (and tag) of the consul-k8s-control-plane Docker
    image that is used for functionality such as catalog sync.
    This can be overridden per component.

  - `datacenter` ((#v-global-datacenter)) (`string: dc1`) - The name of the datacenter that the agents should
    register as. This can't be changed once the Consul cluster is up and running
    since Consul doesn't support an automatic way to change this value currently:
    https://github.com/hashicorp/consul/issues/1858.

  - `enablePodSecurityPolicies` ((#v-global-enablepodsecuritypolicies)) (`boolean: false`) - Controls whether pod security policies are created for the Consul components
    created by this chart. See https://kubernetes.io/docs/concepts/policy/pod-security-policy/.

  - `secretsBackend` ((#v-global-secretsbackend)) - secretsBackend is used to configure Vault as the secrets backend for the Consul on Kubernetes installation.
    The Vault cluster needs to have the Kubernetes Auth Method, KV2 and PKI secrets engines enabled
    and have necessary secrets, policies and roles created prior to installing Consul.
    See https://www.consul.io/docs/k8s/installation/vault for full instructions.

    The Vault cluster _must_ not have the Consul cluster installed by this Helm chart as its storage backend
    as that would cause a circular dependency.
    Vault can have Consul as its storage backend as long as that Consul cluster is not running on this Kubernetes cluster
    and is being managed separately from this Helm installation.

    Note: When using Vault KV2 secrets engines the "data" field is implicitly required for Vault API calls,
    secretName should be in the form of  "vault-kv2-mount-path/data/secret-name".
    secretKey should be in the form of "key".

    - `vault` ((#v-global-secretsbackend-vault))

      - `enabled` ((#v-global-secretsbackend-vault-enabled)) (`boolean: false`) - Enabling the Vault secrets backend will replace Kubernetes secrets with referenced Vault secrets.

      - `consulServerRole` ((#v-global-secretsbackend-vault-consulserverrole)) (`string: ""`) - The Vault role for the Consul server.
        The role must be connected to the Consul server's service account.
        The role must also have a policy with read capabilities for the following secrets:
        - gossip encryption key defined by the `global.gossipEncryption.secretName` value
        - certificate issue path defined by the `server.serverCert.secretName` value
        - CA certificate defined by the `global.tls.caCert.secretName` value
        - replication token defined by the `global.acls.replicationToken.secretName` value if `global.federation.enabled` is `true`
        To discover the service account name of the Consul server, run
        ```shell-session
        $ helm template --show-only templates/server-serviceaccount.yaml <release-name> hashicorp/consul
        ```
        and check the name of `metadata.name`.

      - `consulClientRole` ((#v-global-secretsbackend-vault-consulclientrole)) (`string: ""`) - The Vault role for the Consul client.
        The role must be connected to the Consul client's service account.
        The role must also have a policy with read capabilities for the gossip encryption
        key defined by the `global.gossipEncryption.secretName` value.
        To discover the service account name of the Consul client, run
        ```shell-session
        $ helm template --show-only templates/client-serviceaccount.yaml <release-name> hashicorp/consul
        ```
        and check the name of `metadata.name`.

      - `consulSnapshotAgentRole` ((#v-global-secretsbackend-vault-consulsnapshotagentrole)) (`string: ""`) - <EnterpriseAlert inline /> The Vault role for the Consul client snapshot agent.
        The role must be connected to the Consul client snapshot agent's service account.
        The role must also have a policy with read capabilities for the snapshot agent config
        defined by the `client.snapshotAgent.configSecret.secretName` value.
        To discover the service account name of the Consul client, run
        ```shell-session
        $ helm template --show-only templates/client-snapshot-agent-serviceaccount.yaml --set client.snapshotAgent.enabled=true <release-name> hashicorp/consul
        ```
        and check the name of `metadata.name`.

      - `manageSystemACLsRole` ((#v-global-secretsbackend-vault-managesystemaclsrole)) (`string: ""`) - A Vault role for the Consul `server-acl-init` job, which manages setting ACLs so that clients and components can obtain ACL tokens.
        The role must be connected to the `server-acl-init` job's service account.
        The role must also have a policy with read and write capabilities for the bootstrap, replication or partition tokens
        To discover the service account name of the `server-acl-init` job, run
        ```shell-session
        $ helm template --show-only templates/server-acl-init-serviceaccount.yaml \
          --set global.acls.manageSystemACLs=true <release-name> hashicorp/consul
        ```
        and check the name of `metadata.name`.

      - `adminPartitionsRole` ((#v-global-secretsbackend-vault-adminpartitionsrole)) (`string: ""`) - <EnterpriseAlert inline /> A Vault role that allows the Consul `partition-init` job to read a Vault secret for the partition ACL token.
         The `partition-init` job bootstraps Admin Partitions on Consul servers.
        .
        This role must be bound the `partition-init` job's service account.
        To discover the service account name of the `partition-init` job, run with Helm values for the client cluster:
        ```shell-session
        $ helm template --show-only templates/partition-init-serviceaccount.yaml -f client-cluster-values.yaml <release-name> hashicorp/consul
        ```
        and check the name of `metadata.name`.

      - `controllerRole` ((#v-global-secretsbackend-vault-controllerrole)) (`string: ""`) - The Vault role to read Consul controller's webhook's
        CA and issue a certificate and private key.
        A Vault policy must be created which grants issue capabilities to
        `global.secretsBackend.vault.controller.tlsCert.secretName`.

      - `connectInjectRole` ((#v-global-secretsbackend-vault-connectinjectrole)) (`string: ""`) - The Vault role to read Consul connect-injector webhook's CA
        and issue a certificate and private key.
        A Vault policy must be created which grants issue capabilities to
        `global.secretsBackend.vault.connectInject.tlsCert.secretName`.

      - `consulCARole` ((#v-global-secretsbackend-vault-consulcarole)) (`string: ""`) - The Vault role for all Consul components to read the Consul's server's CA Certificate (unauthenticated).
        The role should be connected to the service accounts of all Consul components, or alternatively `*` since it
        will be used only against the `pki/cert/ca` endpoint which is unauthenticated. A policy must be created which grants
        read capabilities to `global.tls.caCert.secretName`, which is usually `pki/cert/ca`.

      - `agentAnnotations` ((#v-global-secretsbackend-vault-agentannotations)) (`string: null`) - This value defines additional annotations for
        Vault agent on any pods where it'll be running.
        This should be formatted as a multi-line string.

        ```yaml
        annotations: |
          "sample/annotation1": "foo"
          "sample/annotation2": "bar"
        ```

      - `ca` ((#v-global-secretsbackend-vault-ca)) - Configuration for Vault server CA certificate. This certificate will be mounted
        to any pod where Vault agent needs to run.

        - `secretName` ((#v-global-secretsbackend-vault-ca-secretname)) (`string: ""`) - The name of the Kubernetes or Vault secret that holds the Vault CA certificate.
          A Kubernetes secret must be in the same namespace that Consul is installed into.

        - `secretKey` ((#v-global-secretsbackend-vault-ca-secretkey)) (`string: ""`) - The key within the Kubernetes or Vault secret that holds the Vault CA certificate.

      - `connectCA` ((#v-global-secretsbackend-vault-connectca)) - Configuration for the Vault Connect CA provider.
        The provider will be configured to use the Vault Kubernetes auth method
        and therefore requires the role provided by `global.secretsBackend.vault.consulServerRole`
        to have permissions to the root and intermediate PKI paths.
        Please see https://www.consul.io/docs/connect/ca/vault#vault-acl-policies
        for information on how to configure the Vault policies.

        - `address` ((#v-global-secretsbackend-vault-connectca-address)) (`string: ""`) - The address of the Vault server.

        - `authMethodPath` ((#v-global-secretsbackend-vault-connectca-authmethodpath)) (`string: kubernetes`) - The mount path of the Kubernetes auth method in Vault.

        - `rootPKIPath` ((#v-global-secretsbackend-vault-connectca-rootpkipath)) (`string: ""`) - The path to a PKI secrets engine for the root certificate.
          For more details, please refer to [Vault Connect CA configuration](https://www.consul.io/docs/connect/ca/vault#rootpkipath).

        - `intermediatePKIPath` ((#v-global-secretsbackend-vault-connectca-intermediatepkipath)) (`string: ""`) - The path to a PKI secrets engine for the generated intermediate certificate.
          For more details, please refer to [Vault Connect CA configuration](https://www.consul.io/docs/connect/ca/vault#intermediatepkipath).

        - `additionalConfig` ((#v-global-secretsbackend-vault-connectca-additionalconfig)) (`string: {}`) - Additional Connect CA configuration in JSON format.
          Please refer to [Vault Connect CA configuration](https://www.consul.io/docs/connect/ca/vault#configuration)
          for all configuration options available for that provider.

          Example:

          ```yaml
          additionalConfig: |
            {
              "connect": [{
                "ca_config": [{
                     "namespace": "my-vault-ns",
                     "leaf_cert_ttl": "36h"
                  }]
              }]
            }
          ```

      - `controller` ((#v-global-secretsbackend-vault-controller))

        - `tlsCert` ((#v-global-secretsbackend-vault-controller-tlscert)) - Configuration to the Vault Secret that Kubernetes will use on
          Kubernetes CRD creation, deletion, and update, to get TLS certificates
          used issued from vault to send webhooks to the controller.

          - `secretName` ((#v-global-secretsbackend-vault-controller-tlscert-secretname)) (`string: null`) - The Vault secret path that issues TLS certificates for controller
            webhooks.

        - `caCert` ((#v-global-secretsbackend-vault-controller-cacert)) - Configuration to the Vault Secret that Kubernetes will use on
          Kubernetes CRD creation, deletion, and update, to get CA certificates
          used issued from vault to send webhooks to the controller.

          - `secretName` ((#v-global-secretsbackend-vault-controller-cacert-secretname)) (`string: null`) - The Vault secret path that contains the CA certificate for controller
            webhooks.

      - `connectInject` ((#v-global-secretsbackend-vault-connectinject))

        - `caCert` ((#v-global-secretsbackend-vault-connectinject-cacert)) - Configuration to the Vault Secret that Kubernetes will use on
          Kubernetes pod creation, deletion, and update, to get CA certificates
          used issued from vault to send webhooks to the ConnectInject.

          - `secretName` ((#v-global-secretsbackend-vault-connectinject-cacert-secretname)) (`string: null`) - The Vault secret path that contains the CA certificate for
            Connect Inject webhooks.

        - `tlsCert` ((#v-global-secretsbackend-vault-connectinject-tlscert)) - Configuration to the Vault Secret that Kubernetes will use on
          Kubernetes pod creation, deletion, and update, to get TLS certificates
          used issued from vault to send webhooks to the ConnectInject.

          - `secretName` ((#v-global-secretsbackend-vault-connectinject-tlscert-secretname)) (`string: null`) - The Vault secret path that issues TLS certificates for connect
            inject webhooks.

  - `gossipEncryption` ((#v-global-gossipencryption)) - Configures Consul's gossip encryption key.
    (see `-encrypt` (https://www.consul.io/docs/agent/config/cli-flags#_encrypt)).
    By default, gossip encryption is not enabled. The gossip encryption key may be set automatically or manually.
    The recommended method is to automatically generate the key.
    To automatically generate and set a gossip encryption key, set autoGenerate to true.
    Values for secretName and secretKey should not be set if autoGenerate is true.
    To manually generate a gossip encryption key, set secretName and secretKey and use Consul to generate
    a key, saving this as a Kubernetes secret or Vault secret path and key.
    If `global.secretsBackend.vault.enabled=true`, be sure to add the "data" component of the secretName path as required by
    the Vault KV-2 secrets engine [see example].

    ```shell-session
    $ kubectl create secret generic consul-gossip-encryption-key --from-literal=key=$(consul keygen)
    ```

    Vault CLI Example:
    ```shell-session
    $ vault kv put consul/secrets/gossip key=$(consul keygen)
    ```
    `gossipEncryption.secretName="consul/data/secrets/gossip"`
    `gossipEncryption.secretKey="key"`

    - `autoGenerate` ((#v-global-gossipencryption-autogenerate)) (`boolean: false`) - Automatically generate a gossip encryption key and save it to a Kubernetes or Vault secret.

    - `secretName` ((#v-global-gossipencryption-secretname)) (`string: ""`) - The name of the Kubernetes secret or Vault secret path that holds the gossip
      encryption key. A Kubernetes secret must be in the same namespace that Consul is installed into.

    - `secretKey` ((#v-global-gossipencryption-secretkey)) (`string: ""`) - The key within the Kubernetes secret or Vault secret key that holds the gossip
      encryption key.

  - `recursors` ((#v-global-recursors)) (`array<string>: []`) - A list of addresses of upstream DNS servers that are used to recursively resolve DNS queries.
    These values are given as `-recursor` flags to Consul servers and clients.
    See https://www.consul.io/docs/agent/config/cli-flags#_recursor for more details.
    If this is an empty array (the default), then Consul DNS will only resolve queries for the Consul top level domain (by default `.consul`).

  - `tls` ((#v-global-tls)) - Enables TLS (https://learn.hashicorp.com/tutorials/consul/tls-encryption-secure?utm_source=docs)
    across the cluster to verify authenticity of the Consul servers and clients.
    Requires Consul v1.4.1+.

    - `enabled` ((#v-global-tls-enabled)) (`boolean: false`) - If true, the Helm chart will enable TLS for Consul
      servers and clients and all consul-k8s-control-plane components, as well as generate certificate
      authority (optional) and server and client certificates.

    - `enableAutoEncrypt` ((#v-global-tls-enableautoencrypt)) (`boolean: false`) - If true, turns on the auto-encrypt feature on clients and servers.
      It also switches consul-k8s-control-plane components to retrieve the CA from the servers
      via the API. Requires Consul 1.7.1+.

    - `serverAdditionalDNSSANs` ((#v-global-tls-serveradditionaldnssans)) (`array<string>: []`) - A list of additional DNS names to set as Subject Alternative Names (SANs)
      in the server certificate. This is useful when you need to access the
      Consul server(s) externally, for example, if you're using the UI.

    - `serverAdditionalIPSANs` ((#v-global-tls-serveradditionalipsans)) (`array<string>: []`) - A list of additional IP addresses to set as Subject Alternative Names (SANs)
      in the server certificate. This is useful when you need to access the
      Consul server(s) externally, for example, if you're using the UI.

    - `verify` ((#v-global-tls-verify)) (`boolean: true`) - If true, `verify_outgoing`, `verify_server_hostname`,
      and `verify_incoming` for internal RPC communication will be set to `true` for Consul servers and clients.
      Set this to false to incrementally roll out TLS on an existing Consul cluster.
      Please see https://consul.io/docs/k8s/operations/tls-on-existing-cluster
      for more details.

    - `httpsOnly` ((#v-global-tls-httpsonly)) (`boolean: true`) - If true, the Helm chart will configure Consul to disable the HTTP port on
      both clients and servers and to only accept HTTPS connections.

    - `caCert` ((#v-global-tls-cacert)) - A secret containing the certificate of the CA to use for TLS communication within the Consul cluster.
      If you have generated the CA yourself with the consul CLI, you could use the following command to create the secret
      in Kubernetes:

      ```shell-session
      $ kubectl create secret generic consul-ca-cert \
          --from-file='tls.crt=./consul-agent-ca.pem'
      ```
      If you are using Vault as a secrets backend with TLS, `caCert.secretName` must be provided and should reference
      the CA path for your PKI secrets engine. This should be of the form `pki/cert/ca` where `pki` is the mount point of your PKI secrets engine.
      A read policy must be created and associated with the CA cert path for `global.tls.caCert.secretName`.
      This will be consumed by the `global.secretsBackend.vault.consulCARole` role by all Consul components.
      When using Vault the secretKey is not used.

      - `secretName` ((#v-global-tls-cacert-secretname)) (`string: null`) - The name of the Kubernetes or Vault secret that holds the CA certificate.

      - `secretKey` ((#v-global-tls-cacert-secretkey)) (`string: null`) - The key within the Kubernetes or Vault secret that holds the CA certificate.

    - `caKey` ((#v-global-tls-cakey)) - A Kubernetes or Vault secret containing the private key of the CA to use for
      TLS communication within the Consul cluster. If you have generated the CA yourself
      with the consul CLI, you could use the following command to create the secret
      in Kubernetes:

      ```shell-session
      $ kubectl create secret generic consul-ca-key \
          --from-file='tls.key=./consul-agent-ca-key.pem'
      ```

      Note that we need the CA key so that we can generate server and client certificates.
      It is particularly important for the client certificates since they need to have host IPs
      as Subject Alternative Names. In the future, we may support bringing your own server
      certificates.

      - `secretName` ((#v-global-tls-cakey-secretname)) (`string: null`) - The name of the Kubernetes or Vault secret that holds the CA key.

      - `secretKey` ((#v-global-tls-cakey-secretkey)) (`string: null`) - The key within the Kubernetes or Vault secret that holds the CA key.

  - `enableConsulNamespaces` ((#v-global-enableconsulnamespaces)) (`boolean: false`) - <EnterpriseAlert inline /> `enableConsulNamespaces` indicates that you are running
    Consul Enterprise v1.7+ with a valid Consul Enterprise license and would
    like to make use of configuration beyond registering everything into
    the `default` Consul namespace. Additional configuration
    options are found in the `consulNamespaces` section of both the catalog sync
    and connect injector.

  - `acls` ((#v-global-acls)) - Configure ACLs.

    - `manageSystemACLs` ((#v-global-acls-managesystemacls)) (`boolean: false`) - If true, the Helm chart will automatically manage ACL tokens and policies
      for all Consul and consul-k8s-control-plane components.
      This requires Consul >= 1.4.

    - `bootstrapToken` ((#v-global-acls-bootstraptoken)) - A Kubernetes or Vault secret containing the bootstrap token to use for
      creating policies and tokens for all Consul and consul-k8s-control-plane components.
      If set, we will skip ACL bootstrapping of the servers and will only
      initialize ACLs for the Consul clients and consul-k8s-control-plane system components.

      - `secretName` ((#v-global-acls-bootstraptoken-secretname)) (`string: null`) - The name of the Kubernetes or Vault secret that holds the bootstrap token.

      - `secretKey` ((#v-global-acls-bootstraptoken-secretkey)) (`string: null`) - The key within the Kubernetes or Vault secret that holds the bootstrap token.

    - `createReplicationToken` ((#v-global-acls-createreplicationtoken)) (`boolean: false`) - If true, an ACL token will be created that can be used in secondary
      datacenters for replication. This should only be set to true in the
      primary datacenter since the replication token must be created from that
      datacenter.
      In secondary datacenters, the secret needs to be imported from the primary
      datacenter and referenced via `global.acls.replicationToken`.

    - `replicationToken` ((#v-global-acls-replicationtoken)) - replicationToken references a secret containing the replication ACL token.
      This token will be used by secondary datacenters to perform ACL replication
      and create ACL tokens and policies.
      This value is ignored if `bootstrapToken` is also set.

      - `secretName` ((#v-global-acls-replicationtoken-secretname)) (`string: null`) - The name of the Kubernetes or Vault secret that holds the replication token.

      - `secretKey` ((#v-global-acls-replicationtoken-secretkey)) (`string: null`) - The key within the Kubernetes or Vault secret that holds the replication token.

    - `partitionToken` ((#v-global-acls-partitiontoken)) - partitionToken references a Vault secret containing the ACL token to be used in non-default partitions.
      This value should only be provided in the default partition and only when setting
      the `global.secretsBackend.vault.enabled` value to true.
      Consul will use the value of the secret stored in Vault to create an ACL token in Consul with the value of the
      secret as the secretID for the token.
      In non-default, partitions set this secret as the `bootstrapToken`.

      - `secretName` ((#v-global-acls-partitiontoken-secretname)) (`string: null`) - The name of the Vault secret that holds the partition token.

      - `secretKey` ((#v-global-acls-partitiontoken-secretkey)) (`string: null`) - The key within the Vault secret that holds the parition token.

  - `enterpriseLicense` ((#v-global-enterpriselicense)) - <EnterpriseAlert inline /> This value refers to a Kubernetes or Vault secret that you have created
    that contains your enterprise license. It is required if you are using an
    enterprise binary. Defining it here applies it to your cluster once a leader
    has been elected. If you are not using an enterprise image or if you plan to
    introduce the license key via another route, then set these fields to null.
    Note: the job to apply license runs on both Helm installs and upgrades.

    - `secretName` ((#v-global-enterpriselicense-secretname)) (`string: null`) - The name of the Kubernetes or Vault secret that holds the enterprise license.
      A Kubernetes secret must be in the same namespace that Consul is installed into.

    - `secretKey` ((#v-global-enterpriselicense-secretkey)) (`string: null`) - The key within the Kubernetes or Vault secret that holds the enterprise license.

    - `enableLicenseAutoload` ((#v-global-enterpriselicense-enablelicenseautoload)) (`boolean: true`) - Manages license autoload. Required in Consul 1.10.0+, 1.9.7+ and 1.8.12+.

  - `federation` ((#v-global-federation)) - Configure federation.

    - `enabled` ((#v-global-federation-enabled)) (`boolean: false`) - If enabled, this datacenter will be federation-capable. Only federation
      via mesh gateways is supported.
      Mesh gateways and servers will be configured to allow federation.
      Requires `global.tls.enabled`, `meshGateway.enabled` and `connectInject.enabled`
      to be true. Requires Consul 1.8+.

    - `createFederationSecret` ((#v-global-federation-createfederationsecret)) (`boolean: false`) - If true, the chart will create a Kubernetes secret that can be imported
      into secondary datacenters so they can federate with this datacenter. The
      secret contains all the information secondary datacenters need to contact
      and authenticate with this datacenter. This should only be set to true
      in your primary datacenter. The secret name is
      `<global.name>-federation` (if setting `global.name`), otherwise
      `<helm-release-name>-consul-federation`.

    - `primaryDatacenter` ((#v-global-federation-primarydatacenter)) (`string: null`) - The name of the primary datacenter.

    - `primaryGateways` ((#v-global-federation-primarygateways)) (`array<string>: []`) - A list of addresses of the primary mesh gateways in the form `<ip>:<port>`.
      (e.g. ["1.1.1.1:443", "2.3.4.5:443"]

    - `k8sAuthMethodHost` ((#v-global-federation-k8sauthmethodhost)) (`string: null`) - If you are setting `global.federation.enabled` to true and are in a secondary datacenter,
      set `k8sAuthMethodHost` to the address of the Kubernetes API server of the secondary datacenter.
      This address must be reachable from the Consul servers in the primary datacenter.
      This auth method will be used to provision ACL tokens for Consul components and is different
      from the one used by the Consul Service Mesh.
      Please see the [Kubernetes Auth Method documentation](https://consul.io/docs/acl/auth-methods/kubernetes).

      You can retrieve this value from your `kubeconfig` by running:

      ```shell-session
      $ kubectl config view \
        -o jsonpath="{.clusters[?(@.name=='<your cluster name>')].cluster.server}"
      ```

  - `metrics` ((#v-global-metrics)) - Configures metrics for Consul service mesh

    - `enabled` ((#v-global-metrics-enabled)) (`boolean: false`) - Configures the Helm chart's components
      to expose Prometheus metrics for the Consul service mesh. By default
      this includes gateway metrics and sidecar metrics.

    - `enableAgentMetrics` ((#v-global-metrics-enableagentmetrics)) (`boolean: false`) - Configures consul agent metrics. Only applicable if
      `global.metrics.enabled` is true.

    - `agentMetricsRetentionTime` ((#v-global-metrics-agentmetricsretentiontime)) (`string: 1m`) - Configures the retention time for metrics in Consul clients and
      servers. This must be greater than 0 for Consul clients and servers
      to expose any metrics at all.
      Only applicable if `global.metrics.enabled` is true.

    - `enableGatewayMetrics` ((#v-global-metrics-enablegatewaymetrics)) (`boolean: true`) - If true, mesh, terminating, and ingress gateways will expose their
      Envoy metrics on port `20200` at the `/metrics` path and all gateway pods
      will have Prometheus scrape annotations. Only applicable if `global.metrics.enabled` is true.

  - `consulSidecarContainer` ((#v-global-consulsidecarcontainer)) (`map`) - For connect-injected pods, the consul sidecar is responsible for metrics merging. For ingress/mesh/terminating
    gateways, it additionally ensures the Consul services are always registered with their local Consul client.

    - `resources` ((#v-global-consulsidecarcontainer-resources)) (`map`) - Set default resources for consul sidecar. If null, that resource won't
      be set.
      These settings can be overridden on a per-pod basis via these annotations:

      - `consul.hashicorp.com/consul-sidecar-cpu-limit`
      - `consul.hashicorp.com/consul-sidecar-cpu-request`
      - `consul.hashicorp.com/consul-sidecar-memory-limit`
      - `consul.hashicorp.com/consul-sidecar-memory-request`

  - `imageEnvoy` ((#v-global-imageenvoy)) (`string: envoyproxy/envoy-alpine:<latest supported version>`) - The name (and tag) of the Envoy Docker image used for the
    connect-injected sidecar proxies and mesh, terminating, and ingress gateways.
    See https://www.consul.io/docs/connect/proxies/envoy for full compatibility matrix between Consul and Envoy.

  - `openshift` ((#v-global-openshift)) - Configuration for running this Helm chart on the Red Hat OpenShift platform.
    This Helm chart currently supports OpenShift v4.x+.

    - `enabled` ((#v-global-openshift-enabled)) (`boolean: false`) - If true, the Helm chart will create necessary configuration for running
      its components on OpenShift.

  - `consulAPITimeout` ((#v-global-consulapitimeout)) (`string: 5s`) - The time in seconds that the consul API client will wait for a response from
    the API before cancelling the request.

### server ((#h-server))

- `server` ((#v-server)) - Server, when enabled, configures a server cluster to run. This should
  be disabled if you plan on connecting to a Consul cluster external to
  the Kube cluster.

  - `enabled` ((#v-server-enabled)) (`boolean: global.enabled`) - If true, the chart will install all the resources necessary for a
    Consul server cluster. If you're running Consul externally and want agents
    within Kubernetes to join that cluster, this should probably be false.

  - `image` ((#v-server-image)) (`string: null`) - The name of the Docker image (including any tag) for the containers running
    Consul server agents.

  - `replicas` ((#v-server-replicas)) (`integer: 3`) - The number of server agents to run. This determines the fault tolerance of
    the cluster. Please see the deployment table (https://consul.io/docs/internals/consensus#deployment-table)
    for more information.

  - `bootstrapExpect` ((#v-server-bootstrapexpect)) (`int: null`) - The number of servers that are expected to be running.
    It defaults to server.replicas.
    In most cases the default should be used, however if there are more
    servers in this datacenter than server.replicas it might make sense
    to override the default. This would be the case if two kube clusters
    were joined into the same datacenter and each cluster ran a certain number
    of servers.

  - `serverCert` ((#v-server-servercert)) - A secret containing a certificate & key for the server agents to use
    for TLS communication within the Consul cluster. Cert needs to be provided with
    additional DNS name SANs so that it will work within the Kubernetes cluster:

    Kubernetes Secrets backend:
    ```bash
    consul tls cert create -server -days=730 -domain=consul -ca=consul-agent-ca.pem \
        -key=consul-agent-ca-key.pem -dc={{datacenter}} \
        -additional-dnsname="{{fullname}}-server" \
        -additional-dnsname="*.{{fullname}}-server" \
        -additional-dnsname="*.{{fullname}}-server.{{namespace}}" \
        -additional-dnsname="*.{{fullname}}-server.{{namespace}}.svc" \
        -additional-dnsname="*.server.{{datacenter}}.{{domain}}" \
        -additional-dnsname="server.{{datacenter}}.{{domain}}"
    ```

    If you have generated the server-cert yourself with the consul CLI, you could use the following command
    to create the secret in Kubernetes:

    ```bash
    kubectl create secret generic consul-server-cert \
        --from-file='tls.crt=./dc1-server-consul-0.pem'
        --from-file='tls.key=./dc1-server-consul-0-key.pem'
    ```

    Vault Secrets backend:
    If you are using Vault as a secrets backend, a Vault Policy must be created which allows `["create", "update"]`
<<<<<<< HEAD
    capabilities on the PKI issuing endpoint, which is usually of the form `pki/issue/consul-server`. 
    Please refer the [Consul and Vault tutorial](https://learn.hashicorp.com/tutorials/consul/vault-pki-consul-secure-tls?utm_source=docs) for steps to generate a compatible certificate.
=======
    capabilities on the PKI issuing endpoint, which is usually of the form `pki/issue/consul-server`.
    Please see the following guide for steps to generate a compatible certificate:
    https://learn.hashicorp.com/tutorials/consul/vault-pki-consul-secure-tls
>>>>>>> 45a5f28a
    Note: when using TLS, both the `server.serverCert` and `global.tls.caCert` which points to the CA endpoint of this PKI engine
    must be provided.

    - `secretName` ((#v-server-servercert-secretname)) (`string: null`) - The name of the Vault secret that holds the PEM encoded server certificate.

  - `exposeGossipAndRPCPorts` ((#v-server-exposegossipandrpcports)) (`boolean: false`) - Exposes the servers' gossip and RPC ports as hostPorts. To enable a client
    agent outside of the k8s cluster to join the datacenter, you would need to
    enable `server.exposeGossipAndRPCPorts`, `client.exposeGossipPorts`, and
    set `server.ports.serflan.port` to a port not being used on the host. Since
    `client.exposeGossipPorts` uses the hostPort 8301,
    `server.ports.serflan.port` must be set to something other than 8301.

  - `ports` ((#v-server-ports)) - Configures ports for the consul servers.

    - `serflan` ((#v-server-ports-serflan)) - Configures the LAN gossip port for the consul servers. If you choose to
      enable `server.exposeGossipAndRPCPorts` and `client.exposeGossipPorts`,
      that will configure the LAN gossip ports on the servers and clients to be
      hostPorts, so if you are running clients and servers on the same node the
      ports will conflict if they are both 8301. When you enable
      `server.exposeGossipAndRPCPorts` and `client.exposeGossipPorts`, you must
      change this from the default to an unused port on the host, e.g. 9301. By
      default the LAN gossip port is 8301 and configured as a containerPort on
      the consul server Pods.

      - `port` ((#v-server-ports-serflan-port)) (`integer: 8301`)

  - `storage` ((#v-server-storage)) (`string: 10Gi`) - This defines the disk size for configuring the
    servers' StatefulSet storage. For dynamically provisioned storage classes, this is the
    desired size. For manually defined persistent volumes, this should be set to
    the disk size of the attached volume.

  - `storageClass` ((#v-server-storageclass)) (`string: null`) - The StorageClass to use for the servers' StatefulSet storage. It must be
    able to be dynamically provisioned if you want the storage
    to be automatically created. For example, to use local
    (https://kubernetes.io/docs/concepts/storage/storage-classes/#local)
    storage classes, the PersistentVolumeClaims would need to be manually created.
    A `null` value will use the Kubernetes cluster's default StorageClass. If a default
    StorageClass does not exist, you will need to create one.
    See https://www.consul.io/docs/install/performance#read-write-tuning for considerations around choosing a
    performant storage class.

  - `connect` ((#v-server-connect)) (`boolean: true`) - This will enable/disable Connect (https://consul.io/docs/connect). Setting this to true
    _will not_ automatically secure pod communication, this
    setting will only enable usage of the feature. Consul will automatically initialize
    a new CA and set of certificates. Additional Connect settings can be configured
    by setting the `server.extraConfig` value.

  - `serviceAccount` ((#v-server-serviceaccount))

    - `annotations` ((#v-server-serviceaccount-annotations)) (`string: null`) - This value defines additional annotations for the server service account. This should be formatted as a multi-line
      string.

      ```yaml
      annotations: |
        "sample/annotation1": "foo"
        "sample/annotation2": "bar"
      ```

  - `resources` ((#v-server-resources)) (`map`) - The resource requests (CPU, memory, etc.)
    for each of the server agents. This should be a YAML map corresponding to a Kubernetes
    ResourceRequirements (https://kubernetes.io/docs/reference/generated/kubernetes-api/v1.24/#resourcerequirements-v1-core)
    object. NOTE: The use of a YAML string is deprecated.

    Example:

    ```yaml
    resources:
      requests:
        memory: '100Mi'
        cpu: '100m'
      limits:
        memory: '100Mi'
        cpu: '100m'
    ```

  - `securityContext` ((#v-server-securitycontext)) (`map`) - The security context for the server pods. This should be a YAML map corresponding to a
    Kubernetes [SecurityContext](https://kubernetes.io/docs/tasks/configure-pod-container/security-context/) object.
    By default, servers will run as non-root, with user ID `100` and group ID `1000`,
    which correspond to the consul user and group created by the Consul docker image.
    Note: if running on OpenShift, this setting is ignored because the user and group are set automatically
    by the OpenShift platform.

  - `containerSecurityContext` ((#v-server-containersecuritycontext)) (`map`) - The container securityContext for each container in the server pods.  In
    addition to the Pod's SecurityContext this can
    set the capabilities of processes running in the container and ensure the
    root file systems in the container is read-only.

    - `server` ((#v-server-containersecuritycontext-server)) (`map`) - The consul server agent container

  - `updatePartition` ((#v-server-updatepartition)) (`integer: 0`) - This value is used to carefully
    control a rolling update of Consul server agents. This value specifies the
    partition (https://kubernetes.io/docs/concepts/workloads/controllers/statefulset/#partitions)
    for performing a rolling update. Please read the linked Kubernetes documentation
    and https://www.consul.io/docs/k8s/upgrade#upgrading-consul-servers for more information.

  - `disruptionBudget` ((#v-server-disruptionbudget)) - This configures the PodDisruptionBudget (https://kubernetes.io/docs/tasks/run-application/configure-pdb/)
    for the server cluster.

    - `enabled` ((#v-server-disruptionbudget-enabled)) (`boolean: true`) - This will enable/disable registering a PodDisruptionBudget for the server
      cluster. If this is enabled, it will only register the budget so long as
      the server cluster is enabled.

    - `maxUnavailable` ((#v-server-disruptionbudget-maxunavailable)) (`integer: null`) - The maximum number of unavailable pods. By default, this will be
      automatically computed based on the `server.replicas` value to be `(n/2)-1`.
      If you need to set this to `0`, you will need to add a
      --set 'server.disruptionBudget.maxUnavailable=0'` flag to the helm chart installation
      command because of a limitation in the Helm templating language.

  - `extraConfig` ((#v-server-extraconfig)) (`string: {}`) - A raw string of extra JSON configuration (https://consul.io/docs/agent/options) for Consul
    servers. This will be saved as-is into a ConfigMap that is read by the Consul
    server agents. This can be used to add additional configuration that
    isn't directly exposed by the chart.

    Example:

    ```yaml
    extraConfig: |
      {
        "log_level": "DEBUG"
      }
    ```

    This can also be set using Helm's `--set` flag using the following syntax:

    ```shell-session
    --set 'server.extraConfig="{"log_level": "DEBUG"}"'
    ```

  - `extraVolumes` ((#v-server-extravolumes)) (`array<map>`) - A list of extra volumes to mount for server agents. This
    is useful for bringing in extra data that can be referenced by other configurations
    at a well known path, such as TLS certificates or Gossip encryption keys. The
    value of this should be a list of objects.

    Example:

    ```yaml
    extraVolumes:
      - type: secret
        name: consul-certs
        load: false
    ```

    Each object supports the following keys:

    - `type` - Type of the volume, must be one of "configMap" or "secret". Case sensitive.

    - `name` - Name of the configMap or secret to be mounted. This also controls
      the path that it is mounted to. The volume will be mounted to `/consul/userconfig/<name>`.

    - `load` - If true, then the agent will be
      configured to automatically load HCL/JSON configuration files from this volume
      with `-config-dir`. This defaults to false.

  - `extraContainers` ((#v-server-extracontainers)) (`array<map>`) - A list of sidecar containers.
    Example:

    ```yaml
    extraContainers:
    - name: extra-container
      image: example-image:latest
      command:
       - ...
    ```

  - `affinity` ((#v-server-affinity)) (`string`) - This value defines the affinity (https://kubernetes.io/docs/concepts/configuration/assign-pod-node/#affinity-and-anti-affinity)
    for server pods. It defaults to allowing only a single server pod on each node, which
    minimizes risk of the cluster becoming unusable if a node is lost. If you need
    to run more pods per node (for example, testing on Minikube), set this value
    to `null`.

    Example:

    ```yaml
    affinity: |
      podAntiAffinity:
        requiredDuringSchedulingIgnoredDuringExecution:
          - labelSelector:
              matchLabels:
                app: {{ template "consul.name" . }}
                release: "{{ .Release.Name }}"
                component: server
          topologyKey: kubernetes.io/hostname
    ```

  - `tolerations` ((#v-server-tolerations)) (`string: ""`) - Toleration settings for server pods. This
    should be a multi-line string matching the Tolerations
    (https://kubernetes.io/docs/concepts/configuration/taint-and-toleration/) array in a Pod spec.

  - `topologySpreadConstraints` ((#v-server-topologyspreadconstraints)) (`string: ""`) - Pod topology spread constraints for server pods.
    This should be a multi-line YAML string matching the `topologySpreadConstraints` array
    (https://kubernetes.io/docs/concepts/workloads/pods/pod-topology-spread-constraints/) in a Pod Spec.

    This requires K8S >= 1.18 (beta) or 1.19 (stable).

    Example:

    ```yaml
    topologySpreadConstraints: |
      - maxSkew: 1
        topologyKey: topology.kubernetes.io/zone
        whenUnsatisfiable: DoNotSchedule
        labelSelector:
          matchLabels:
            app: {{ template "consul.name" . }}
            release: "{{ .Release.Name }}"
            component: server
    ```

  - `nodeSelector` ((#v-server-nodeselector)) (`string: null`) - This value defines `nodeSelector` (https://kubernetes.io/docs/concepts/configuration/assign-pod-node/#nodeselector)
    labels for server pod assignment, formatted as a multi-line string.

    Example:

    ```yaml
    nodeSelector: |
      beta.kubernetes.io/arch: amd64
    ```

  - `priorityClassName` ((#v-server-priorityclassname)) (`string: ""`) - This value references an existing
    Kubernetes `priorityClassName` (https://kubernetes.io/docs/concepts/configuration/pod-priority-preemption/#pod-priority)
    that can be assigned to server pods.

  - `extraLabels` ((#v-server-extralabels)) (`map`) - Extra labels to attach to the server pods. This should be a YAML map.

    Example:

    ```yaml
    extraLabels:
      labelKey: label-value
      anotherLabelKey: another-label-value
    ```

  - `annotations` ((#v-server-annotations)) (`string: null`) - This value defines additional annotations for
    server pods. This should be formatted as a multi-line string.

    ```yaml
    annotations: |
      "sample/annotation1": "foo"
      "sample/annotation2": "bar"
    ```

  - `exposeService` ((#v-server-exposeservice)) - Configures a service to expose ports on the Consul servers over a Kubernetes Service.

    - `enabled` ((#v-server-exposeservice-enabled)) (`boolean: -`) - When enabled, deploys a Kubernetes Service to reach the Consul servers.

    - `type` ((#v-server-exposeservice-type)) (`string: LoadBalancer`) - Type of service, supports LoadBalancer or NodePort.

    - `nodePort` ((#v-server-exposeservice-nodeport)) - If service is of type NodePort, configures the nodePorts.

      - `http` ((#v-server-exposeservice-nodeport-http)) (`integer: null`) - Configures the nodePort to expose the Consul server http port.

      - `https` ((#v-server-exposeservice-nodeport-https)) (`integer: null`) - Configures the nodePort to expose the Consul server https port.

      - `serf` ((#v-server-exposeservice-nodeport-serf)) (`integer: null`) - Configures the nodePort to expose the Consul server serf port.

      - `rpc` ((#v-server-exposeservice-nodeport-rpc)) (`integer: null`) - Configures the nodePort to expose the Consul server rpc port.

      - `grpc` ((#v-server-exposeservice-nodeport-grpc)) (`integer: null`) - Configures the nodePort to expose the Consul server grpc port.

    - `annotations` ((#v-server-exposeservice-annotations)) (`string: null`) - This value defines additional annotations for
      server pods. This should be formatted as a multi-line string.

      ```yaml
      annotations: |
        "sample/annotation1": "foo"
        "sample/annotation2": "bar"
      ```

  - `service` ((#v-server-service)) - Server service properties.

    - `annotations` ((#v-server-service-annotations)) (`string: null`) - Annotations to apply to the server service.

      ```yaml
      annotations: |
        "annotation-key": "annotation-value"
      ```

  - `extraEnvironmentVars` ((#v-server-extraenvironmentvars)) (`map`) - A list of extra environment variables to set within the stateful set.
    These could be used to include proxy settings required for cloud auto-join
    feature, in case kubernetes cluster is behind egress http proxies. Additionally,
    it could be used to configure custom consul parameters.

### externalServers ((#h-externalservers))

- `externalServers` ((#v-externalservers)) - Configuration for Consul servers when the servers are running outside of Kubernetes.
  When running external servers, configuring these values is recommended
  if setting `global.tls.enableAutoEncrypt` to true
  or `global.acls.manageSystemACLs` to true.

  - `enabled` ((#v-externalservers-enabled)) (`boolean: false`) - If true, the Helm chart will be configured to talk to the external servers.
    If setting this to true, you must also set `server.enabled` to false.

  - `hosts` ((#v-externalservers-hosts)) (`array<string>: []`) - An array of external Consul server hosts that are used to make
    HTTPS connections from the components in this Helm chart.
    Valid values include IPs, DNS names, or Cloud auto-join string.
    The port must be provided separately below.
    Note: `client.join` must also be set to the hosts that should be
    used to join the cluster. In most cases, the `client.join` values
    should be the same, however, they may be different if you
    wish to use separate hosts for the HTTPS connections.

  - `httpsPort` ((#v-externalservers-httpsport)) (`integer: 8501`) - The HTTPS port of the Consul servers.

  - `grpcPort` ((#v-externalservers-grpcport)) (`integer: 8503`) - The GRPC port of the Consul servers.

  - `tlsServerName` ((#v-externalservers-tlsservername)) (`string: null`) - The server name to use as the SNI host header when connecting with HTTPS.

  - `useSystemRoots` ((#v-externalservers-usesystemroots)) (`boolean: false`) - If true, consul-k8s-control-plane components will ignore the CA set in
    `global.tls.caCert` when making HTTPS calls to Consul servers and
    will instead use the consul-k8s-control-plane image's system CAs for TLS verification.
    If false, consul-k8s-control-plane components will use `global.tls.caCert` when
    making HTTPS calls to Consul servers.
    **NOTE:** This does not affect Consul's internal RPC communication which will
    always use `global.tls.caCert`.

  - `k8sAuthMethodHost` ((#v-externalservers-k8sauthmethodhost)) (`string: null`) - If you are setting `global.acls.manageSystemACLs` and
    `connectInject.enabled` to true, set `k8sAuthMethodHost` to the address of the Kubernetes API server.
    This address must be reachable from the Consul servers.
    Please see the Kubernetes Auth Method documentation (https://consul.io/docs/acl/auth-methods/kubernetes).

    You could retrieve this value from your `kubeconfig` by running:

    ```shell-session
    $ kubectl config view \
      -o jsonpath="{.clusters[?(@.name=='<your cluster name>')].cluster.server}"
    ```

### client ((#h-client))

- `client` ((#v-client)) - Values that configure running a Consul client on Kubernetes nodes.

  - `enabled` ((#v-client-enabled)) (`boolean: global.enabled`) - If true, the chart will install all
    the resources necessary for a Consul client on every Kubernetes node. This _does not_ require
    `server.enabled`, since the agents can be configured to join an external cluster.

  - `image` ((#v-client-image)) (`string: null`) - The name of the Docker image (including any tag) for the containers
    running Consul client agents.

  - `join` ((#v-client-join)) (`array<string>: null`) - A list of valid `-retry-join` values (https://www.consul.io/docs/agent/config/cli-flags#_retry_join).
    If this is `null` (default), then the clients will attempt to automatically
    join the server cluster running within Kubernetes.
    This means that with `server.enabled` set to true, clients will automatically
    join that cluster. If `server.enabled` is not true, then a value must be
    specified so the clients can join a valid cluster.

  - `dataDirectoryHostPath` ((#v-client-datadirectoryhostpath)) (`string: null`) - An absolute path to a directory on the host machine to use as the Consul
    client data directory. If set to the empty string or null, the Consul agent
    will store its data in the Pod's local filesystem (which will
    be lost if the Pod is deleted). Security Warning: If setting this, Pod Security
    Policies _must_ be enabled on your cluster and in this Helm chart (via the
    `global.enablePodSecurityPolicies` setting) to prevent other pods from
    mounting the same host path and gaining access to all of Consul's data.
    Consul's data is not encrypted at rest.

  - `grpc` ((#v-client-grpc)) (`boolean: true`) - If true, agents will enable their GRPC listener on
    port 8502 and expose it to the host. This will use slightly more resources, but is
    required for Connect.

  - `nodeMeta` ((#v-client-nodemeta)) - nodeMeta specifies an arbitrary metadata key/value pair to associate with the node
    (see https://www.consul.io/docs/agent/config/cli-flags#_node_meta)

    - `pod-name` ((#v-client-nodemeta-pod-name)) (`string: ${HOSTNAME}`)

    - `host-ip` ((#v-client-nodemeta-host-ip)) (`string: ${HOST_IP}`)

  - `exposeGossipPorts` ((#v-client-exposegossipports)) (`boolean: false`) - If true, the Helm chart will expose the clients' gossip ports as hostPorts.
    This is only necessary if pod IPs in the k8s cluster are not directly routable
    and the Consul servers are outside of the k8s cluster.
    This also changes the clients' advertised IP to the `hostIP` rather than `podIP`.

  - `serviceAccount` ((#v-client-serviceaccount))

    - `annotations` ((#v-client-serviceaccount-annotations)) (`string: null`) - This value defines additional annotations for the client service account. This should be formatted as a multi-line
      string.

      ```yaml
      annotations: |
        "sample/annotation1": "foo"
        "sample/annotation2": "bar"
      ```

  - `resources` ((#v-client-resources)) (`map`) - The resource settings for Client agents.
    NOTE: The use of a YAML string is deprecated. Instead, set directly as a
    YAML map.

  - `securityContext` ((#v-client-securitycontext)) (`map`) - The security context for the client pods. This should be a YAML map corresponding to a
    Kubernetes [SecurityContext](https://kubernetes.io/docs/tasks/configure-pod-container/security-context/) object.
    By default, servers will run as non-root, with user ID `100` and group ID `1000`,
    which correspond to the consul user and group created by the Consul docker image.
    Note: if running on OpenShift, this setting is ignored because the user and group are set automatically
    by the OpenShift platform.

  - `containerSecurityContext` ((#v-client-containersecuritycontext)) (`map`) - The container securityContext for each container in the client pods.  In
    addition to the Pod's SecurityContext this can
    set the capabilities of processes running in the container and ensure the
    root file systems in the container is read-only.

    - `client` ((#v-client-containersecuritycontext-client)) (`map`) - The consul client agent container

    - `aclInit` ((#v-client-containersecuritycontext-aclinit)) (`map`) - The acl-init initContainer

    - `tlsInit` ((#v-client-containersecuritycontext-tlsinit)) (`map`) - The tls-init initContainer

  - `extraConfig` ((#v-client-extraconfig)) (`string: {}`) - A raw string of extra JSON configuration (https://consul.io/docs/agent/options) for Consul
    clients. This will be saved as-is into a ConfigMap that is read by the Consul
    client agents. This can be used to add additional configuration that
    isn't directly exposed by the chart.

    Example:

    ```yaml
    extraConfig: |
      {
        "log_level": "DEBUG"
      }
    ```

    This can also be set using Helm's `--set` flag using the following syntax:

    ```shell-session
    --set 'client.extraConfig="{"log_level": "DEBUG"}"'
    ```

  - `extraVolumes` ((#v-client-extravolumes)) (`array<map>`) - A list of extra volumes to mount for client agents. This
    is useful for bringing in extra data that can be referenced by other configurations
    at a well known path, such as TLS certificates or Gossip encryption keys. The
    value of this should be a list of objects.

    Example:

    ```yaml
    extraVolumes:
      - type: secret
        name: consul-certs
        load: false
    ```

    Each object supports the following keys:

    - `type` - Type of the volume, must be one of "configMap" or "secret". Case sensitive.

    - `name` - Name of the configMap or secret to be mounted. This also controls
      the path that it is mounted to. The volume will be mounted to `/consul/userconfig/<name>`.

    - `load` - If true, then the agent will be
      configured to automatically load HCL/JSON configuration files from this volume
      with `-config-dir`. This defaults to false.

  - `extraContainers` ((#v-client-extracontainers)) (`array<map>`) - A list of sidecar containers.
    Example:

    ```yaml
    extraContainers:
    - name: extra-container
      image: example-image:latest
      command:
       - ...
    ```

  - `tolerations` ((#v-client-tolerations)) (`string: ""`) - Toleration Settings for Client pods
    This should be a multi-line string matching the Toleration array
    in a PodSpec.
    The example below will allow Client pods to run on every node
    regardless of taints

    ```yaml
    tolerations: |
      - operator: Exists
    ```

  - `nodeSelector` ((#v-client-nodeselector)) (`string: null`) - nodeSelector labels for client pod assignment, formatted as a multi-line string.
    ref: https://kubernetes.io/docs/concepts/configuration/assign-pod-node/#nodeselector

    Example:

    ```yaml
    nodeSelector: |
      beta.kubernetes.io/arch: amd64
    ```

  - `affinity` ((#v-client-affinity)) (`string: null`) - Affinity Settings for Client pods, formatted as a multi-line YAML string.
    ref: https://kubernetes.io/docs/concepts/configuration/assign-pod-node/#affinity-and-anti-affinity

    Example:

    ```yaml
    affinity: |
      nodeAffinity:
        requiredDuringSchedulingIgnoredDuringExecution:
          nodeSelectorTerms:
          - matchExpressions:
            - key: node-role.kubernetes.io/master
              operator: DoesNotExist
    ```

  - `priorityClassName` ((#v-client-priorityclassname)) (`string: ""`) - This value references an existing
    Kubernetes `priorityClassName` (https://kubernetes.io/docs/concepts/configuration/pod-priority-preemption/#pod-priority)
    that can be assigned to client pods.

  - `annotations` ((#v-client-annotations)) (`string: null`) - This value defines additional annotations for
    client pods. This should be formatted as a multi-line string.

    ```yaml
    annotations: |
      "sample/annotation1": "foo"
      "sample/annotation2": "bar"
    ```

  - `extraLabels` ((#v-client-extralabels)) (`map`) - Extra labels to attach to the client pods. This should be a regular YAML map.

    Example:

    ```yaml
    extraLabels:
      labelKey: label-value
      anotherLabelKey: another-label-value
    ```

  - `extraEnvironmentVars` ((#v-client-extraenvironmentvars)) (`map`) - A list of extra environment variables to set within the stateful set.
    These could be used to include proxy settings required for cloud auto-join
    feature, in case kubernetes cluster is behind egress http proxies. Additionally,
    it could be used to configure custom consul parameters.

  - `dnsPolicy` ((#v-client-dnspolicy)) (`string: null`) - This value defines the Pod DNS policy (https://kubernetes.io/docs/concepts/services-networking/dns-pod-service/#pod-s-dns-policy)
    for client pods to use.

  - `hostNetwork` ((#v-client-hostnetwork)) (`boolean: false`) - hostNetwork defines whether or not we use host networking instead of hostPort in the event
    that a CNI plugin doesn't support `hostPort`. This has security implications and is not recommended
    as doing so gives the consul client unnecessary access to all network traffic on the host.
    In most cases, pod network and host network are on different networks so this should be
    combined with `dnsPolicy: ClusterFirstWithHostNet`

  - `updateStrategy` ((#v-client-updatestrategy)) (`string: null`) - updateStrategy for the DaemonSet.
    See https://kubernetes.io/docs/tasks/manage-daemon/update-daemon-set/#daemonset-update-strategy.
    This should be a multi-line string mapping directly to the updateStrategy

    Example:

    ```yaml
    updateStrategy: |
      rollingUpdate:
        maxUnavailable: 5
      type: RollingUpdate
    ```

  - `snapshotAgent` ((#v-client-snapshotagent)) - <EnterpriseAlert inline /> Values for setting up and running snapshot agents
    (https://consul.io/commands/snapshot/agent)
    within the Consul clusters. They are required to be co-located with Consul clients,
    so will inherit the clients' nodeSelector, tolerations and affinity.

    - `enabled` ((#v-client-snapshotagent-enabled)) (`boolean: false`) - If true, the chart will install resources necessary to run the snapshot agent.

    - `replicas` ((#v-client-snapshotagent-replicas)) (`integer: 2`) - The number of snapshot agents to run.

    - `interval` ((#v-client-snapshotagent-interval)) (`string: 1h`) - Interval at which to perform snapshots.
      See https://www.consul.io/commands/snapshot/agent#interval

    - `configSecret` ((#v-client-snapshotagent-configsecret)) - A Kubernetes or Vault secret that should be manually created to contain the entire
      config to be used on the snapshot agent.
      This is the preferred method of configuration since there are usually storage
      credentials present. Please see Snapshot agent config (https://consul.io/commands/snapshot/agent#config-file-options)
      for details.

      - `secretName` ((#v-client-snapshotagent-configsecret-secretname)) (`string: null`) - The name of the Kubernetes secret or Vault secret path that holds the snapshot agent config.

      - `secretKey` ((#v-client-snapshotagent-configsecret-secretkey)) (`string: null`) - The key within the Kubernetes secret or Vault secret key that holds the snapshot agent config.

    - `serviceAccount` ((#v-client-snapshotagent-serviceaccount))

      - `annotations` ((#v-client-snapshotagent-serviceaccount-annotations)) (`string: null`) - This value defines additional annotations for the snapshot agent service account. This should be formatted as a
        multi-line string.

        ```yaml
        annotations: |
          "sample/annotation1": "foo"
          "sample/annotation2": "bar"
        ```

    - `resources` ((#v-client-snapshotagent-resources)) (`map`) - The resource settings for snapshot agent pods.

    - `caCert` ((#v-client-snapshotagent-cacert)) (`string: null`) - Optional PEM-encoded CA certificate that will be added to the trusted system CAs.
      Useful if using an S3-compatible storage exposing a self-signed certificate.

      Example:

      ```yaml
      caCert: |
        -----BEGIN CERTIFICATE-----
        MIIC7jCCApSgAwIBAgIRAIq2zQEVexqxvtxP6J0bXAwwCgYIKoZIzj0EAwIwgbkx
        ...
      ```

### dns ((#h-dns))

- `dns` ((#v-dns)) - Configuration for DNS configuration within the Kubernetes cluster.
  This creates a service that routes to all agents (client or server)
  for serving DNS requests. This DOES NOT automatically configure kube-dns
  today, so you must still manually configure a `stubDomain` with kube-dns
  for this to have any effect:
  https://kubernetes.io/docs/tasks/administer-cluster/dns-custom-nameservers/#configure-stub-domain-and-upstream-dns-servers

  - `enabled` ((#v-dns-enabled)) (`boolean: -`)

  - `enableRedirection` ((#v-dns-enableredirection)) (`boolean: false`) - If true, services using Consul Connect will use Consul DNS
    for default DNS resolution. The DNS lookups fall back to the nameserver IPs
    listed in /etc/resolv.conf if not found in Consul.

  - `type` ((#v-dns-type)) (`string: ClusterIP`) - Used to control the type of service created. For
    example, setting this to "LoadBalancer" will create an external load
    balancer (for supported K8S installations)

  - `clusterIP` ((#v-dns-clusterip)) (`string: null`) - Set a predefined cluster IP for the DNS service.
    Useful if you need to reference the DNS service's IP
    address in CoreDNS config.

  - `annotations` ((#v-dns-annotations)) (`string: null`) - Extra annotations to attach to the dns service
    This should be a multi-line string of
    annotations to apply to the dns Service

  - `additionalSpec` ((#v-dns-additionalspec)) (`string: null`) - Additional ServiceSpec values
    This should be a multi-line string mapping directly to a Kubernetes
    ServiceSpec object.

### ui ((#h-ui))

- `ui` ((#v-ui)) - Values that configure the Consul UI.

  - `enabled` ((#v-ui-enabled)) (`boolean: global.enabled`) - If true, the UI will be enabled. This will
    only _enable_ the UI, it doesn't automatically register any service for external
    access. The UI will only be enabled on server agents. If `server.enabled` is
    false, then this setting has no effect. To expose the UI in some way, you must
    configure `ui.service`.

  - `service` ((#v-ui-service)) - Configure the service for the Consul UI.

    - `enabled` ((#v-ui-service-enabled)) (`boolean: true`) - This will enable/disable registering a
      Kubernetes Service for the Consul UI. This value only takes effect if `ui.enabled` is
      true and taking effect.

    - `type` ((#v-ui-service-type)) (`string: null`) - The service type to register.

    - `port` ((#v-ui-service-port)) - Set the port value of the UI service.

      - `http` ((#v-ui-service-port-http)) (`integer: 80`) - HTTP port.

      - `https` ((#v-ui-service-port-https)) (`integer: 443`) - HTTPS port.

    - `nodePort` ((#v-ui-service-nodeport)) - Optionally set the nodePort value of the ui service if using a NodePort service.
      If not set and using a NodePort service, Kubernetes will automatically assign
      a port.

      - `http` ((#v-ui-service-nodeport-http)) (`integer: null`) - HTTP node port

      - `https` ((#v-ui-service-nodeport-https)) (`integer: null`) - HTTPS node port

    - `annotations` ((#v-ui-service-annotations)) (`string: null`) - Annotations to apply to the UI service.

      Example:

      ```yaml
      annotations: |
        'annotation-key': annotation-value
      ```

    - `additionalSpec` ((#v-ui-service-additionalspec)) (`string: null`) - Additional ServiceSpec values
      This should be a multi-line string mapping directly to a Kubernetes
      ServiceSpec object.

  - `ingress` ((#v-ui-ingress)) - Configure Ingress for the Consul UI.
    If `global.tls.enabled` is set to `true`, the Ingress will expose
    the port 443 on the UI service. Please ensure the Ingress Controller
    supports SSL pass-through and it is enabled to ensure traffic forwarded
    to port 443 has not been TLS terminated.

    - `enabled` ((#v-ui-ingress-enabled)) (`boolean: false`) - This will create an Ingress resource for the Consul UI.

    - `ingressClassName` ((#v-ui-ingress-ingressclassname)) (`string: ""`) - Optionally set the ingressClassName.

    - `pathType` ((#v-ui-ingress-pathtype)) (`string: Prefix`) - pathType override - see: https://kubernetes.io/docs/concepts/services-networking/ingress/#path-types

    - `hosts` ((#v-ui-ingress-hosts)) (`array<map>`) - hosts is a list of host name to create Ingress rules.

      ```yaml
      hosts:
        - host: foo.bar
          paths:
            - /example
            - /test
      ```

    - `tls` ((#v-ui-ingress-tls)) (`array<map>`) - tls is a list of hosts and secret name in an Ingress
      which tells the Ingress controller to secure the channel.

      ```yaml
      tls:
        - hosts:
          - chart-example.local
          secretName: testsecret-tls
      ```

    - `annotations` ((#v-ui-ingress-annotations)) (`string: null`) - Annotations to apply to the UI ingress.

      Example:

      ```yaml
      annotations: |
        'annotation-key': annotation-value
      ```

  - `metrics` ((#v-ui-metrics)) - Configurations for displaying metrics in the UI.

    - `enabled` ((#v-ui-metrics-enabled)) (`boolean: global.metrics.enabled`) - Enable displaying metrics in the UI. The default value of "-"
      will inherit from `global.metrics.enabled` value.

    - `provider` ((#v-ui-metrics-provider)) (`string: prometheus`) - Provider for metrics. See
      https://www.consul.io/docs/agent/options#ui_config_metrics_provider
      This value is only used if `ui.enabled` is set to true.

    - `baseURL` ((#v-ui-metrics-baseurl)) (`string: http://prometheus-server`) - baseURL is the URL of the prometheus server, usually the service URL.
      This value is only used if `ui.enabled` is set to true.

  - `dashboardURLTemplates` ((#v-ui-dashboardurltemplates)) - Corresponds to https://www.consul.io/docs/agent/options#ui_config_dashboard_url_templates configuration.

    - `service` ((#v-ui-dashboardurltemplates-service)) (`string: ""`) - Sets https://www.consul.io/docs/agent/options#ui_config_dashboard_url_templates_service.

### syncCatalog ((#h-synccatalog))

- `syncCatalog` ((#v-synccatalog)) - Configure the catalog sync process to sync K8S with Consul
  services. This can run bidirectional (default) or unidirectionally (Consul
  to K8S or K8S to Consul only).

  This process assumes that a Consul agent is available on the host IP.
  This is done automatically if clients are enabled. If clients are not
  enabled then set the node selection so that it chooses a node with a
  Consul agent.

  - `enabled` ((#v-synccatalog-enabled)) (`boolean: false`) - True if you want to enable the catalog sync. Set to "-" to inherit from
    global.enabled.

  - `image` ((#v-synccatalog-image)) (`string: null`) - The name of the Docker image (including any tag) for consul-k8s-control-plane
    to run the sync program.

  - `default` ((#v-synccatalog-default)) (`boolean: true`) - If true, all valid services in K8S are
    synced by default. If false, the service must be annotated
    (https://consul.io/docs/k8s/service-sync#sync-enable-disable) properly to sync.
    In either case an annotation can override the default.

  - `priorityClassName` ((#v-synccatalog-priorityclassname)) (`string: ""`) - Optional priorityClassName.

  - `toConsul` ((#v-synccatalog-toconsul)) (`boolean: true`) - If true, will sync Kubernetes services to Consul. This can be disabled to
    have a one-way sync.

  - `toK8S` ((#v-synccatalog-tok8s)) (`boolean: true`) - If true, will sync Consul services to Kubernetes. This can be disabled to
    have a one-way sync.

  - `k8sPrefix` ((#v-synccatalog-k8sprefix)) (`string: null`) - Service prefix to prepend to services before registering
    with Kubernetes. For example "consul-" will register all services
    prepended with "consul-". (Consul -> Kubernetes sync)

  - `k8sAllowNamespaces` ((#v-synccatalog-k8sallownamespaces)) (`array<string>: ["*"]`) - List of k8s namespaces to sync the k8s services from.
    If a k8s namespace is not included in this list or is listed in `k8sDenyNamespaces`,
    services in that k8s namespace will not be synced even if they are explicitly
    annotated. Use `["*"]` to automatically allow all k8s namespaces.

    For example, `["namespace1", "namespace2"]` will only allow services in the k8s
    namespaces `namespace1` and `namespace2` to be synced and registered
    with Consul. All other k8s namespaces will be ignored.

    To deny all namespaces, set this to `[]`.

    Note: `k8sDenyNamespaces` takes precedence over values defined here.

  - `k8sDenyNamespaces` ((#v-synccatalog-k8sdenynamespaces)) (`array<string>: ["kube-system", "kube-public"]`) - List of k8s namespaces that should not have their
    services synced. This list takes precedence over `k8sAllowNamespaces`.
    `*` is not supported because then nothing would be allowed to sync.

    For example, if `k8sAllowNamespaces` is `["*"]` and `k8sDenyNamespaces` is
    `["namespace1", "namespace2"]`, then all k8s namespaces besides `namespace1`
    and `namespace2` will be synced.

  - `k8sSourceNamespace` ((#v-synccatalog-k8ssourcenamespace)) (`string: null`) - [DEPRECATED] Use k8sAllowNamespaces and k8sDenyNamespaces instead. For
    backwards compatibility, if both this and the allow/deny lists are set,
    the allow/deny lists will be ignored.
    k8sSourceNamespace is the Kubernetes namespace to watch for service
    changes and sync to Consul. If this is not set then it will default
    to all namespaces.

  - `consulNamespaces` ((#v-synccatalog-consulnamespaces)) - <EnterpriseAlert inline /> These settings manage the catalog sync's interaction with
    Consul namespaces (requires consul-ent v1.7+).
    Also, `global.enableConsulNamespaces` must be true.

    - `consulDestinationNamespace` ((#v-synccatalog-consulnamespaces-consuldestinationnamespace)) (`string: default`) - Name of the Consul namespace to register all
      k8s services into. If the Consul namespace does not already exist,
      it will be created. This will be ignored if `mirroringK8S` is true.

    - `mirroringK8S` ((#v-synccatalog-consulnamespaces-mirroringk8s)) (`boolean: false`) - If true, k8s services will be registered into a Consul namespace
      of the same name as their k8s namespace, optionally prefixed if
      `mirroringK8SPrefix` is set below. If the Consul namespace does not
      already exist, it will be created. Turning this on overrides the
      `consulDestinationNamespace` setting.
      `addK8SNamespaceSuffix` may no longer be needed if enabling this option.
      If mirroring is enabled, avoid creating any Consul resources in the following
      Kubernetes namespaces, as Consul currently reserves these namespaces for
      system use: "system", "universal", "operator", "root".

    - `mirroringK8SPrefix` ((#v-synccatalog-consulnamespaces-mirroringk8sprefix)) (`string: ""`) - If `mirroringK8S` is set to true, `mirroringK8SPrefix` allows each Consul namespace
      to be given a prefix. For example, if `mirroringK8SPrefix` is set to "k8s-", a
      service in the k8s `staging` namespace will be registered into the
      `k8s-staging` Consul namespace.

  - `addK8SNamespaceSuffix` ((#v-synccatalog-addk8snamespacesuffix)) (`boolean: true`) - Appends Kubernetes namespace suffix to
    each service name synced to Consul, separated by a dash.
    For example, for a service 'foo' in the default namespace,
    the sync process will create a Consul service named 'foo-default'.
    Set this flag to true to avoid registering services with the same name
    but in different namespaces as instances for the same Consul service.
    Namespace suffix is not added if 'annotationServiceName' is provided.

  - `consulPrefix` ((#v-synccatalog-consulprefix)) (`string: null`) - Service prefix which prepends itself
    to Kubernetes services registered within Consul
    For example, "k8s-" will register all services prepended with "k8s-".
    (Kubernetes -> Consul sync)
    consulPrefix is ignored when 'annotationServiceName' is provided.
    NOTE: Updating this property to a non-null value for an existing installation will result in deregistering
    of existing services in Consul and registering them with a new name.

  - `k8sTag` ((#v-synccatalog-k8stag)) (`string: null`) - Optional tag that is applied to all of the Kubernetes services
    that are synced into Consul. If nothing is set, defaults to "k8s".
    (Kubernetes -> Consul sync)

  - `consulNodeName` ((#v-synccatalog-consulnodename)) (`string: k8s-sync`) - Defines the Consul synthetic node that all services
    will be registered to.
    NOTE: Changing the node name and upgrading the Helm chart will leave
    all of the previously sync'd services registered with Consul and
    register them again under the new Consul node name. The out-of-date
    registrations will need to be explicitly removed.

  - `syncClusterIPServices` ((#v-synccatalog-syncclusteripservices)) (`boolean: true`) - Syncs services of the ClusterIP type, which may
    or may not be broadly accessible depending on your Kubernetes cluster.
    Set this to false to skip syncing ClusterIP services.

  - `nodePortSyncType` ((#v-synccatalog-nodeportsynctype)) (`string: ExternalFirst`) - Configures the type of syncing that happens for NodePort
    services. The valid options are: ExternalOnly, InternalOnly, ExternalFirst.

    - ExternalOnly will only use a node's ExternalIP address for the sync
    - InternalOnly use's the node's InternalIP address
    - ExternalFirst will preferentially use the node's ExternalIP address, but
      if it doesn't exist, it will use the node's InternalIP address instead.

  - `aclSyncToken` ((#v-synccatalog-aclsynctoken)) - Refers to a Kubernetes secret that you have created that contains
    an ACL token for your Consul cluster which allows the sync process the correct
    permissions. This is only needed if ACLs are enabled on the Consul cluster.

    - `secretName` ((#v-synccatalog-aclsynctoken-secretname)) (`string: null`) - The name of the Vault secret that holds the acl sync token.

    - `secretKey` ((#v-synccatalog-aclsynctoken-secretkey)) (`string: null`) - The key within the Vault secret that holds the acl sync.

  - `nodeSelector` ((#v-synccatalog-nodeselector)) (`string: null`) - This value defines `nodeSelector` (https://kubernetes.io/docs/concepts/configuration/assign-pod-node/#nodeselector)
    labels for catalog sync pod assignment, formatted as a multi-line string.

    Example:

    ```yaml
    nodeSelector: |
      beta.kubernetes.io/arch: amd64
    ```

  - `affinity` ((#v-synccatalog-affinity)) (`string: null`) - Affinity Settings
    This should be a multi-line string matching the affinity object

  - `tolerations` ((#v-synccatalog-tolerations)) (`string: null`) - Toleration Settings
    This should be a multi-line string matching the Toleration array
    in a PodSpec.

  - `serviceAccount` ((#v-synccatalog-serviceaccount))

    - `annotations` ((#v-synccatalog-serviceaccount-annotations)) (`string: null`) - This value defines additional annotations for the mesh gateways' service account. This should be formatted as a
      multi-line string.

      ```yaml
      annotations: |
        "sample/annotation1": "foo"
        "sample/annotation2": "bar"
      ```

  - `resources` ((#v-synccatalog-resources)) (`map`) - The resource settings for sync catalog pods.

  - `logLevel` ((#v-synccatalog-loglevel)) (`string: ""`) - Override global log verbosity level. One of "debug", "info", "warn", or "error".

  - `consulWriteInterval` ((#v-synccatalog-consulwriteinterval)) (`string: null`) - Override the default interval to perform syncing operations creating Consul services.

  - `extraLabels` ((#v-synccatalog-extralabels)) (`map`) - Extra labels to attach to the sync catalog pods. This should be a YAML map.

    Example:

    ```yaml
    extraLabels:
      labelKey: label-value
      anotherLabelKey: another-label-value
    ```

  - `annotations` ((#v-synccatalog-annotations)) (`string: null`) - This value defines additional annotations for
    the catalog sync pods. This should be formatted as a multi-line string.

    ```yaml
    annotations: |
      "sample/annotation1": "foo"
      "sample/annotation2": "bar"
    ```

### connectInject ((#h-connectinject))

- `connectInject` ((#v-connectinject)) - Configures the automatic Connect sidecar injector.

  - `enabled` ((#v-connectinject-enabled)) (`boolean: false`) - True if you want to enable connect injection. Set to "-" to inherit from
    global.enabled.

  - `replicas` ((#v-connectinject-replicas)) (`integer: 2`) - The number of deployment replicas.

  - `image` ((#v-connectinject-image)) (`string: null`) - Image for consul-k8s-control-plane that contains the injector.

  - `default` ((#v-connectinject-default)) (`boolean: false`) - If true, the injector will inject the
    Connect sidecar into all pods by default. Otherwise, pods must specify the
    injection annotation (https://consul.io/docs/k8s/connect#consul-hashicorp-com-connect-inject)
    to opt-in to Connect injection. If this is true, pods can use the same annotation
    to explicitly opt-out of injection.

  - `transparentProxy` ((#v-connectinject-transparentproxy)) - Configures Transparent Proxy for Consul Service mesh services.
    Using this feature requires Consul 1.10.0-beta1+.

    - `defaultEnabled` ((#v-connectinject-transparentproxy-defaultenabled)) (`boolean: true`) - If true, then all Consul Service mesh will run with transparent proxy enabled by default,
      i.e. we enforce that all traffic within the pod will go through the proxy.
      This value is overridable via the "consul.hashicorp.com/transparent-proxy" pod annotation.

    - `defaultOverwriteProbes` ((#v-connectinject-transparentproxy-defaultoverwriteprobes)) (`boolean: true`) - If true, we will overwrite Kubernetes HTTP probes of the pod to point to the Envoy proxy instead.
      This setting is recommended because with traffic being enforced to go through the Envoy proxy,
      the probes on the pod will fail because kube-proxy doesn't have the right certificates
      to talk to Envoy.
      This value is also overridable via the "consul.hashicorp.com/transparent-proxy-overwrite-probes" annotation.
      Note: This value has no effect if transparent proxy is disabled on the pod.

  - `disruptionBudget` ((#v-connectinject-disruptionbudget)) - This configures the PodDisruptionBudget (https://kubernetes.io/docs/tasks/run-application/configure-pdb/)
    for the service mesh sidecar injector.

    - `enabled` ((#v-connectinject-disruptionbudget-enabled)) (`boolean: true`) - This will enable/disable registering a PodDisruptionBudget for the
      service mesh sidecar injector. If this is enabled, it will only register the budget so long as
      the service mesh is enabled.

    - `maxUnavailable` ((#v-connectinject-disruptionbudget-maxunavailable)) (`integer: null`) - The maximum number of unavailable pods. By default, this will be
      automatically computed based on the `connectInject.replicas` value to be `(n/2)-1`.
      If you need to set this to `0`, you will need to add a
      --set 'connectInject.disruptionBudget.maxUnavailable=0'` flag to the helm chart installation
      command because of a limitation in the Helm templating language.

  - `cni` ((#v-connectinject-cni)) - Configures consul-cni plugin for Consul Service mesh services

    - `enabled` ((#v-connectinject-cni-enabled)) (`boolean: false`) - If true, then all traffic redirection setup will use the consul-cni plugin.
      Requires connectInject.enabled to also be true.

    - `logLevel` ((#v-connectinject-cni-loglevel)) (`string: null`) - Log level for the installer and plugin. Overrides global.logLevel

    - `cniBinDir` ((#v-connectinject-cni-cnibindir)) (`string: /opt/cni/bin`) - Location on the kubernetes node where the CNI plugin is installed. Shoud be the absolute path and start with a '/'
      Example on GKE:

      ```yaml
      cniBinDir: "/home/kubernetes/bin"
      ```

    - `cniNetDir` ((#v-connectinject-cni-cninetdir)) (`string: /etc/cni/net.d`) - Location on the kubernetes node of all CNI configuration. Should be the absolute path and start with a '/'

    - `resources` ((#v-connectinject-cni-resources)) (`map`) - The resource settings for CNI installer daemonset.

    - `resourceQuota` ((#v-connectinject-cni-resourcequota)) - Resource quotas for running the daemonset as system critical pods

      - `pods` ((#v-connectinject-cni-resourcequota-pods)) (`integer: 5000`)

    - `securityContext` ((#v-connectinject-cni-securitycontext)) (`map`) - The security context for the CNI installer daemonset. This should be a YAML map corresponding to a
      Kubernetes [SecurityContext](https://kubernetes.io/docs/tasks/configure-pod-container/security-context/) object.
      By default, servers will run as root, with user ID `0` and group ID `0`.
      Note: if running on OpenShift, this setting is ignored because the user and group are set automatically
      by the OpenShift platform.

    - `updateStrategy` ((#v-connectinject-cni-updatestrategy)) (`string: null`) - updateStrategy for the CNI installer DaemonSet.
      See https://kubernetes.io/docs/tasks/manage-daemon/update-daemon-set/#daemonset-update-strategy.
      This should be a multi-line string mapping directly to the updateStrategy

      Example:

      ```yaml
      updateStrategy: |
        rollingUpdate:
          maxUnavailable: 5
        type: RollingUpdate
      ```

  - `metrics` ((#v-connectinject-metrics)) - Configures metrics for Consul Connect services. All values are overridable
    via annotations on a per-pod basis.

    - `defaultEnabled` ((#v-connectinject-metrics-defaultenabled)) (`string: -`) - If true, the connect-injector will automatically
      add prometheus annotations to connect-injected pods. It will also
      add a listener on the Envoy sidecar to expose metrics. The exposed
      metrics will depend on whether metrics merging is enabled:
        - If metrics merging is enabled:
          the Consul sidecar will run a merged metrics server
          combining Envoy sidecar and Connect service metrics,
          i.e. if your service exposes its own Prometheus metrics.
        - If metrics merging is disabled:
          the listener will just expose Envoy sidecar metrics.
      This will inherit from `global.metrics.enabled`.

    - `defaultEnableMerging` ((#v-connectinject-metrics-defaultenablemerging)) (`boolean: false`) - Configures the Consul sidecar to run a merged metrics server
      to combine and serve both Envoy and Connect service metrics.
      This feature is available only in Consul v1.10.0 or greater.

    - `defaultMergedMetricsPort` ((#v-connectinject-metrics-defaultmergedmetricsport)) (`integer: 20100`) - Configures the port at which the Consul sidecar will listen on to return
      combined metrics. This port only needs to be changed if it conflicts with
      the application's ports.

    - `defaultPrometheusScrapePort` ((#v-connectinject-metrics-defaultprometheusscrapeport)) (`integer: 20200`) - Configures the port Prometheus will scrape metrics from, by configuring
      the Pod annotation `prometheus.io/port` and the corresponding listener in
      the Envoy sidecar.
      NOTE: This is *not* the port that your application exposes metrics on.
      That can be configured with the
      `consul.hashicorp.com/service-metrics-port` annotation.

    - `defaultPrometheusScrapePath` ((#v-connectinject-metrics-defaultprometheusscrapepath)) (`string: /metrics`) - Configures the path Prometheus will scrape metrics from, by configuring the pod
      annotation `prometheus.io/path` and the corresponding handler in the Envoy
      sidecar.
      NOTE: This is *not* the path that your application exposes metrics on.
      That can be configured with the
      `consul.hashicorp.com/service-metrics-path` annotation.

  - `envoyExtraArgs` ((#v-connectinject-envoyextraargs)) (`string: null`) - Used to pass arguments to the injected envoy sidecar.
    Valid arguments to pass to envoy can be found here: https://www.envoyproxy.io/docs/envoy/latest/operations/cli
    e.g "--log-level debug --disable-hot-restart"

  - `priorityClassName` ((#v-connectinject-priorityclassname)) (`string: ""`) - Optional priorityClassName.

  - `annotations` ((#v-connectinject-annotations)) (`string: null`) - This value defines additional annotations for
    connect inject pods. This should be formatted as a multi-line string.

    ```yaml
    annotations: |
      "sample/annotation1": "foo"
      "sample/annotation2": "bar"
    ```

  - `imageConsul` ((#v-connectinject-imageconsul)) (`string: null`) - The Docker image for Consul to use when performing Connect injection.
    Defaults to global.image.

  - `logLevel` ((#v-connectinject-loglevel)) (`string: ""`) - Override global log verbosity level. One of "debug", "info", "warn", or "error".

  - `serviceAccount` ((#v-connectinject-serviceaccount))

    - `annotations` ((#v-connectinject-serviceaccount-annotations)) (`string: null`) - This value defines additional annotations for the injector service account. This should be formatted as a
      multi-line string.

      ```yaml
      annotations: |
        "sample/annotation1": "foo"
        "sample/annotation2": "bar"
      ```

  - `resources` ((#v-connectinject-resources)) (`map`) - The resource settings for connect inject pods.

  - `failurePolicy` ((#v-connectinject-failurepolicy)) (`string: Fail`) - Sets the failurePolicy for the mutating webhook. By default this will cause pods not part of the consul installation to fail scheduling while the webhook
    is offline. This prevents a pod from skipping mutation if the webhook were to be momentarily offline.
    Once the webhook is back online the pod will be scheduled.
    In some environments such as Kind this may have an undesirable effect as it may prevent volume provisioner pods from running
    which can lead to hangs. In these environments it is recommend to use "Ignore" instead.
    This setting can be safely disabled by setting to "Ignore".

  - `namespaceSelector` ((#v-connectinject-namespaceselector)) (`string`) - Selector for restricting the webhook to only specific namespaces.
    Use with `connectInject.default: true` to automatically inject all pods in namespaces that match the selector. This should be set to a multiline string.
    See https://kubernetes.io/docs/reference/access-authn-authz/extensible-admission-controllers/#matching-requests-namespaceselector
    for more details.

    By default, we exclude the kube-system namespace since usually users won't
    want those pods injected and also the local-path-storage namespace so that
    Kind (Kubernetes In Docker) can provision Pods used to create PVCs.
    Note that this exclusion is only supported in Kubernetes v1.21.1+.

    Example:

    ```yaml
    namespaceSelector: |
      matchLabels:
        namespace-label: label-value
    ```

  - `k8sAllowNamespaces` ((#v-connectinject-k8sallownamespaces)) (`array<string>: ["*"]`) - List of k8s namespaces to allow Connect sidecar
    injection in. If a k8s namespace is not included or is listed in `k8sDenyNamespaces`,
    pods in that k8s namespace will not be injected even if they are explicitly
    annotated. Use `["*"]` to automatically allow all k8s namespaces.

    For example, `["namespace1", "namespace2"]` will only allow pods in the k8s
    namespaces `namespace1` and `namespace2` to have Connect sidecars injected
    and registered with Consul. All other k8s namespaces will be ignored.

    To deny all namespaces, set this to `[]`.

    Note: `k8sDenyNamespaces` takes precedence over values defined here and
    `namespaceSelector` takes precedence over both since it is applied first.
    `kube-system` and `kube-public` are never injected, even if included here.

  - `k8sDenyNamespaces` ((#v-connectinject-k8sdenynamespaces)) (`array<string>: []`) - List of k8s namespaces that should not allow Connect
    sidecar injection. This list takes precedence over `k8sAllowNamespaces`.
    `*` is not supported because then nothing would be allowed to be injected.

    For example, if `k8sAllowNamespaces` is `["*"]` and k8sDenyNamespaces is
    `["namespace1", "namespace2"]`, then all k8s namespaces besides "namespace1"
    and "namespace2" will be available for injection.

    Note: `namespaceSelector` takes precedence over this since it is applied first.
    `kube-system` and `kube-public` are never injected.

  - `consulNamespaces` ((#v-connectinject-consulnamespaces)) - <EnterpriseAlert inline /> These settings manage the connect injector's interaction with
    Consul namespaces (requires consul-ent v1.7+).
    Also, `global.enableConsulNamespaces` must be true.

    - `consulDestinationNamespace` ((#v-connectinject-consulnamespaces-consuldestinationnamespace)) (`string: default`) - Name of the Consul namespace to register all
      k8s pods into. If the Consul namespace does not already exist,
      it will be created. This will be ignored if `mirroringK8S` is true.

    - `mirroringK8S` ((#v-connectinject-consulnamespaces-mirroringk8s)) (`boolean: false`) - Causes k8s pods to be registered into a Consul namespace
      of the same name as their k8s namespace, optionally prefixed if
      `mirroringK8SPrefix` is set below. If the Consul namespace does not
      already exist, it will be created. Turning this on overrides the
      `consulDestinationNamespace` setting. If mirroring is enabled, avoid creating any Consul
      resources in the following Kubernetes namespaces, as Consul currently reserves these
      namespaces for system use: "system", "universal", "operator", "root".

    - `mirroringK8SPrefix` ((#v-connectinject-consulnamespaces-mirroringk8sprefix)) (`string: ""`) - If `mirroringK8S` is set to true, `mirroringK8SPrefix` allows each Consul namespace
      to be given a prefix. For example, if `mirroringK8SPrefix` is set to "k8s-", a
      pod in the k8s `staging` namespace will be registered into the
      `k8s-staging` Consul namespace.

  - `nodeSelector` ((#v-connectinject-nodeselector)) (`string: null`) - Selector labels for connectInject pod assignment, formatted as a multi-line string.
    ref: https://kubernetes.io/docs/concepts/configuration/assign-pod-node/#nodeselector

    Example:

    ```yaml
    nodeSelector: |
      beta.kubernetes.io/arch: amd64
    ```

  - `affinity` ((#v-connectinject-affinity)) (`string: null`) - Affinity Settings
    This should be a multi-line string matching the affinity object

  - `tolerations` ((#v-connectinject-tolerations)) (`string: null`) - Toleration Settings
    This should be a multi-line string matching the Toleration array
    in a PodSpec.

  - `aclBindingRuleSelector` ((#v-connectinject-aclbindingruleselector)) (`string: serviceaccount.name!=default`) - Query that defines which Service Accounts
    can authenticate to Consul and receive an ACL token during Connect injection.
    The default setting, i.e. serviceaccount.name!=default, prevents the
    'default' Service Account from logging in.
    If set to an empty string all service accounts can log in.
    This only has effect if ACLs are enabled.

    See https://www.consul.io/docs/acl/acl-auth-methods.html#binding-rules
    and https://www.consul.io/docs/acl/auth-methods/kubernetes.html#trusted-identity-attributes
    for more details.
    Requires Consul >= v1.5.

  - `overrideAuthMethodName` ((#v-connectinject-overrideauthmethodname)) (`string: ""`) - If you are not using global.acls.manageSystemACLs and instead manually setting up an
    auth method for Connect inject, set this to the name of your auth method.

  - `aclInjectToken` ((#v-connectinject-aclinjecttoken)) - Refers to a Kubernetes secret that you have created that contains
    an ACL token for your Consul cluster which allows the Connect injector the correct
    permissions. This is only needed if Consul namespaces <EnterpriseAlert inline /> and ACLs
    are enabled on the Consul cluster and you are not setting
    `global.acls.manageSystemACLs` to `true`.
    This token needs to have `operator = "write"` privileges to be able to
    create Consul namespaces.

    - `secretName` ((#v-connectinject-aclinjecttoken-secretname)) (`string: null`) - The name of the Vault secret that holds the ACL inject token.

    - `secretKey` ((#v-connectinject-aclinjecttoken-secretkey)) (`string: null`) - The key within the Vault secret that holds the ACL inject token.

  - `sidecarProxy` ((#v-connectinject-sidecarproxy))

    - `concurrency` ((#v-connectinject-sidecarproxy-concurrency)) (`string: 2`) - The number of worker threads to be used by the Envoy proxy.
      By default the threading model of Envoy will use one thread per CPU core per envoy proxy. This
      leads to unnecessary thread and memory usage and leaves unnecessary idle connections open. It is
      advised to keep this number low for sidecars and high for edge proxies.
      This will control the `--concurrency` flag to Envoy.
      For additional information see also: https://blog.envoyproxy.io/envoy-threading-model-a8d44b922310

      This setting can be overridden on a per-pod basis via this annotation:
      - `consul.hashicorp.com/consul-envoy-proxy-concurrency`

    - `resources` ((#v-connectinject-sidecarproxy-resources)) (`map`) - Set default resources for sidecar proxy. If null, that resource won't
      be set.
      These settings can be overridden on a per-pod basis via these annotations:

      - `consul.hashicorp.com/sidecar-proxy-cpu-limit`
      - `consul.hashicorp.com/sidecar-proxy-cpu-request`
      - `consul.hashicorp.com/sidecar-proxy-memory-limit`
      - `consul.hashicorp.com/sidecar-proxy-memory-request`

      - `requests` ((#v-connectinject-sidecarproxy-resources-requests))

        - `memory` ((#v-connectinject-sidecarproxy-resources-requests-memory)) (`string: null`) - Recommended default: 100Mi

        - `cpu` ((#v-connectinject-sidecarproxy-resources-requests-cpu)) (`string: null`) - Recommended default: 100m

      - `limits` ((#v-connectinject-sidecarproxy-resources-limits))

        - `memory` ((#v-connectinject-sidecarproxy-resources-limits-memory)) (`string: null`) - Recommended default: 100Mi

        - `cpu` ((#v-connectinject-sidecarproxy-resources-limits-cpu)) (`string: null`) - Recommended default: 100m

  - `initContainer` ((#v-connectinject-initcontainer)) (`map`) - The resource settings for the Connect injected init container.

### controller ((#h-controller))

- `controller` ((#v-controller)) - Controller handles config entry custom resources.
  Requires consul >= 1.8.4.
  ServiceIntentions require consul 1.9+.

  - `enabled` ((#v-controller-enabled)) (`boolean: false`) - Enables the controller for managing custom resources.

  - `replicas` ((#v-controller-replicas)) (`integer: 1`) - The number of deployment replicas.

  - `logLevel` ((#v-controller-loglevel)) (`string: ""`) - Log verbosity level. One of "debug", "info", "warn", or "error".

  - `serviceAccount` ((#v-controller-serviceaccount))

    - `annotations` ((#v-controller-serviceaccount-annotations)) (`string: null`) - This value defines additional annotations for the controller service account. This should be formatted as a
      multi-line string.

      ```yaml
      annotations: |
        "sample/annotation1": "foo"
        "sample/annotation2": "bar"
      ```

  - `resources` ((#v-controller-resources)) (`map`) - The resource settings for controller pods.

  - `nodeSelector` ((#v-controller-nodeselector)) (`string: null`) - Optional YAML string to specify a nodeSelector config.

  - `tolerations` ((#v-controller-tolerations)) (`string: null`) - Optional YAML string to specify tolerations.

  - `affinity` ((#v-controller-affinity)) (`string: null`) - Affinity Settings
    This should be a multi-line string matching the affinity object

  - `priorityClassName` ((#v-controller-priorityclassname)) (`string: ""`) - Optional priorityClassName.

  - `aclToken` ((#v-controller-acltoken)) - Refers to a Kubernetes secret that you have created that contains
    an ACL token for your Consul cluster which grants the controller process the correct
    permissions. This is only needed if you are managing ACLs yourself (i.e. not using
    `global.acls.manageSystemACLs`).

    If running Consul OSS, requires permissions:
    ```hcl
    operator = "write"
    service_prefix "" {
      policy = "write"
      intentions = "write"
    }
    ```
    If running Consul Enterprise, talk to your account manager for assistance.

    - `secretName` ((#v-controller-acltoken-secretname)) (`string: null`) - The name of the Vault secret that holds the ACL token.

    - `secretKey` ((#v-controller-acltoken-secretkey)) (`string: null`) - The key within the Vault secret that holds the ACL token.

### meshGateway ((#h-meshgateway))

- `meshGateway` ((#v-meshgateway)) - Mesh Gateways enable Consul Connect to work across Consul datacenters.

  - `enabled` ((#v-meshgateway-enabled)) (`boolean: false`) - If mesh gateways are enabled, a Deployment will be created that runs
    gateways and Consul Connect will be configured to use gateways.
    See https://www.consul.io/docs/connect/mesh_gateway.html
    Requirements: consul 1.6.0+ if using
    global.acls.manageSystemACLs.

  - `replicas` ((#v-meshgateway-replicas)) (`integer: 2`) - Number of replicas for the Deployment.

  - `wanAddress` ((#v-meshgateway-wanaddress)) - What gets registered as WAN address for the gateway.

    - `source` ((#v-meshgateway-wanaddress-source)) (`string: Service`) - source configures where to retrieve the WAN address (and possibly port)
      for the mesh gateway from.
      Can be set to either: `Service`, `NodeIP`, `NodeName` or `Static`.

      - `Service` - Determine the address based on the service type.

        - If `service.type=LoadBalancer` use the external IP or hostname of
          the service. Use the port set by `service.port`.

        - If `service.type=NodePort` use the Node IP. The port will be set to
          `service.nodePort` so `service.nodePort` cannot be null.

        - If `service.type=ClusterIP` use the `ClusterIP`. The port will be set to
          `service.port`.

        - `service.type=ExternalName` is not supported.

      - `NodeIP` - The node IP as provided by the Kubernetes downward API.

      - `NodeName` - The name of the node as provided by the Kubernetes downward
        API. This is useful if the node names are DNS entries that
        are routable from other datacenters.

      - `Static` - Use the address hardcoded in `meshGateway.wanAddress.static`.

    - `port` ((#v-meshgateway-wanaddress-port)) (`integer: 443`) - Port that gets registered for WAN traffic.
      If source is set to "Service" then this setting will have no effect.
      See the documentation for source as to which port will be used in that
      case.

    - `static` ((#v-meshgateway-wanaddress-static)) (`string: ""`) - If source is set to "Static" then this value will be used as the WAN
      address of the mesh gateways. This is useful if you've configured a
      DNS entry to point to your mesh gateways.

  - `service` ((#v-meshgateway-service)) - The service option configures the Service that fronts the Gateway Deployment.

    - `enabled` ((#v-meshgateway-service-enabled)) (`boolean: true`) - Whether to create a Service or not.

    - `type` ((#v-meshgateway-service-type)) (`string: LoadBalancer`) - Type of service, ex. LoadBalancer, ClusterIP.

    - `port` ((#v-meshgateway-service-port)) (`integer: 443`) - Port that the service will be exposed on.
      The targetPort will be set to meshGateway.containerPort.

    - `nodePort` ((#v-meshgateway-service-nodeport)) (`integer: null`) - Optionally set the nodePort value of the service if using a NodePort service.
      If not set and using a NodePort service, Kubernetes will automatically assign
      a port.

    - `annotations` ((#v-meshgateway-service-annotations)) (`string: null`) - Annotations to apply to the mesh gateway service.

      Example:

      ```yaml
      annotations: |
        'annotation-key': annotation-value
      ```

    - `additionalSpec` ((#v-meshgateway-service-additionalspec)) (`string: null`) - Optional YAML string that will be appended to the Service spec.

  - `hostNetwork` ((#v-meshgateway-hostnetwork)) (`boolean: false`) - If set to true, gateway Pods will run on the host network.

  - `dnsPolicy` ((#v-meshgateway-dnspolicy)) (`string: null`) - dnsPolicy to use.

  - `consulServiceName` ((#v-meshgateway-consulservicename)) (`string: mesh-gateway`) - Consul service name for the mesh gateways.
    Cannot be set to anything other than "mesh-gateway" if
    global.acls.manageSystemACLs is true since the ACL token
    generated is only for the name 'mesh-gateway'.

  - `containerPort` ((#v-meshgateway-containerport)) (`integer: 8443`) - Port that the gateway will run on inside the container.

  - `hostPort` ((#v-meshgateway-hostport)) (`integer: null`) - Optional hostPort for the gateway to be exposed on.
    This can be used with wanAddress.port and wanAddress.useNodeIP
    to expose the gateways directly from the node.
    If hostNetwork is true, this must be null or set to the same port as
    containerPort.
    NOTE: Cannot set to 8500 or 8502 because those are reserved for the Consul
    agent.

  - `serviceAccount` ((#v-meshgateway-serviceaccount))

    - `annotations` ((#v-meshgateway-serviceaccount-annotations)) (`string: null`) - This value defines additional annotations for the mesh gateways' service account. This should be formatted as a
      multi-line string.

      ```yaml
      annotations: |
        "sample/annotation1": "foo"
        "sample/annotation2": "bar"
      ```

  - `resources` ((#v-meshgateway-resources)) (`map`) - The resource settings for mesh gateway pods.
    NOTE: The use of a YAML string is deprecated. Instead, set directly as a
    YAML map.

  - `initCopyConsulContainer` ((#v-meshgateway-initcopyconsulcontainer)) (`map`) - The resource settings for the `copy-consul-bin` init container.

  - `initServiceInitContainer` ((#v-meshgateway-initserviceinitcontainer)) (`map`) - The resource settings for the `service-init` init container.

  - `affinity` ((#v-meshgateway-affinity)) (`string`) - By default, we set an anti-affinity so that two gateway pods won't be
    on the same node. NOTE: Gateways require that Consul client agents are
    also running on the nodes alongside each gateway pod.

  - `tolerations` ((#v-meshgateway-tolerations)) (`string: null`) - Optional YAML string to specify tolerations.

  - `topologySpreadConstraints` ((#v-meshgateway-topologyspreadconstraints)) (`string: ""`) - Pod topology spread constraints for mesh gateway pods.
    This should be a multi-line YAML string matching the `topologySpreadConstraints` array
    (https://kubernetes.io/docs/concepts/workloads/pods/pod-topology-spread-constraints/) in a Pod Spec.

    This requires K8S >= 1.18 (beta) or 1.19 (stable).

    Example:

    ```yaml
    topologySpreadConstraints: |
      - maxSkew: 1
        topologyKey: topology.kubernetes.io/zone
        whenUnsatisfiable: DoNotSchedule
        labelSelector:
          matchLabels:
            app: {{ template "consul.name" . }}
            release: "{{ .Release.Name }}"
            component: mesh-gateway
    ```

  - `nodeSelector` ((#v-meshgateway-nodeselector)) (`string: null`) - Optional YAML string to specify a nodeSelector config.

  - `priorityClassName` ((#v-meshgateway-priorityclassname)) (`string: ""`) - Optional priorityClassName.

  - `annotations` ((#v-meshgateway-annotations)) (`string: null`) - Annotations to apply to the mesh gateway deployment.

    Example:

    ```yaml
    annotations: |
      'annotation-key': annotation-value
    ```

### ingressGateways ((#h-ingressgateways))

- `ingressGateways` ((#v-ingressgateways)) - Configuration options for ingress gateways. Default values for all
  ingress gateways are defined in `ingressGateways.defaults`. Any of
  these values may be overridden in `ingressGateways.gateways` for a
  specific gateway with the exception of annotations. Annotations will
  include both the default annotations and any additional ones defined
  for a specific gateway.
  Requirements: consul >= 1.8.0

  - `enabled` ((#v-ingressgateways-enabled)) (`boolean: false`) - Enable ingress gateway deployment. Requires `connectInject.enabled=true`
    and `client.enabled=true`.

  - `defaults` ((#v-ingressgateways-defaults)) - Defaults sets default values for all gateway fields. With the exception
    of annotations, defining any of these values in the `gateways` list
    will override the default values provided here. Annotations will
    include both the default annotations and any additional ones defined
    for a specific gateway.

    - `replicas` ((#v-ingressgateways-defaults-replicas)) (`integer: 2`) - Number of replicas for each ingress gateway defined.

    - `service` ((#v-ingressgateways-defaults-service)) - The service options configure the Service that fronts the gateway Deployment.

      - `type` ((#v-ingressgateways-defaults-service-type)) (`string: ClusterIP`) - Type of service: LoadBalancer, ClusterIP or NodePort. If using NodePort service
        type, you must set the desired nodePorts in the `ports` setting below.

      - `ports` ((#v-ingressgateways-defaults-service-ports)) (`array<map>: [{port: 8080, port: 8443}]`) - Ports that will be exposed on the service and gateway container. Any
        ports defined as ingress listeners on the gateway's Consul configuration
        entry should be included here. The first port will be used as part of
        the Consul service registration for the gateway and be listed in its
        SRV record. If using a NodePort service type, you must specify the
        desired nodePort for each exposed port.

      - `annotations` ((#v-ingressgateways-defaults-service-annotations)) (`string: null`) - Annotations to apply to the ingress gateway service. Annotations defined
        here will be applied to all ingress gateway services in addition to any
        service annotations defined for a specific gateway in `ingressGateways.gateways`.

        Example:

        ```yaml
        annotations: |
          'annotation-key': annotation-value
        ```

      - `additionalSpec` ((#v-ingressgateways-defaults-service-additionalspec)) (`string: null`) - Optional YAML string that will be appended to the Service spec.

    - `serviceAccount` ((#v-ingressgateways-defaults-serviceaccount))

      - `annotations` ((#v-ingressgateways-defaults-serviceaccount-annotations)) (`string: null`) - This value defines additional annotations for the ingress gateways' service account. This should be formatted
        as a multi-line string.

        ```yaml
        annotations: |
          "sample/annotation1": "foo"
          "sample/annotation2": "bar"
        ```

    - `resources` ((#v-ingressgateways-defaults-resources)) (`map`) - Resource limits for all ingress gateway pods

    - `initCopyConsulContainer` ((#v-ingressgateways-defaults-initcopyconsulcontainer)) (`map`) - The resource settings for the `copy-consul-bin` init container.

    - `affinity` ((#v-ingressgateways-defaults-affinity)) (`string`) - By default, we set an anti-affinity so that two of the same gateway pods
      won't be on the same node. NOTE: Gateways require that Consul client agents are
      also running on the nodes alongside each gateway pod.

    - `tolerations` ((#v-ingressgateways-defaults-tolerations)) (`string: null`) - Optional YAML string to specify tolerations.

    - `topologySpreadConstraints` ((#v-ingressgateways-defaults-topologyspreadconstraints)) (`string: ""`) - Pod topology spread constraints for ingress gateway pods.
      This should be a multi-line YAML string matching the `topologySpreadConstraints` array
      (https://kubernetes.io/docs/concepts/workloads/pods/pod-topology-spread-constraints/) in a Pod Spec.

      This requires K8S >= 1.18 (beta) or 1.19 (stable).

      Example:

      ```yaml
      topologySpreadConstraints: |
        - maxSkew: 1
          topologyKey: topology.kubernetes.io/zone
          whenUnsatisfiable: DoNotSchedule
          labelSelector:
            matchLabels:
              app: {{ template "consul.name" . }}
              release: "{{ .Release.Name }}"
              component: ingress-gateway
      ```

    - `nodeSelector` ((#v-ingressgateways-defaults-nodeselector)) (`string: null`) - Optional YAML string to specify a nodeSelector config.

    - `priorityClassName` ((#v-ingressgateways-defaults-priorityclassname)) (`string: ""`) - Optional priorityClassName.

    - `terminationGracePeriodSeconds` ((#v-ingressgateways-defaults-terminationgraceperiodseconds)) (`integer: 10`) - Amount of seconds to wait for graceful termination before killing the pod.

    - `annotations` ((#v-ingressgateways-defaults-annotations)) (`string: null`) - Annotations to apply to the ingress gateway deployment. Annotations defined
      here will be applied to all ingress gateway deployments in addition to any
      annotations defined for a specific gateway in `ingressGateways.gateways`.

      Example:

      ```yaml
      annotations: |
        "annotation-key": 'annotation-value'
      ```

    - `consulNamespace` ((#v-ingressgateways-defaults-consulnamespace)) (`string: default`) - <EnterpriseAlert inline /> `consulNamespace` defines the Consul namespace to register
      the gateway into. Requires `global.enableConsulNamespaces` to be true and
      Consul Enterprise v1.7+ with a valid Consul Enterprise license.
      Note: The Consul namespace MUST exist before the gateway is deployed.

  - `gateways` ((#v-ingressgateways-gateways)) (`array<map>`) - Gateways is a list of gateway objects. The only required field for
    each is `name`, though they can also contain any of the fields in
    `defaults`. Values defined here override the defaults except in the
    case of annotations where both will be applied.

    - `name` ((#v-ingressgateways-gateways-name)) (`string: ingress-gateway`)

### terminatingGateways ((#h-terminatinggateways))

- `terminatingGateways` ((#v-terminatinggateways)) - Configuration options for terminating gateways. Default values for all
  terminating gateways are defined in `terminatingGateways.defaults`. Any of
  these values may be overridden in `terminatingGateways.gateways` for a
  specific gateway with the exception of annotations. Annotations will
  include both the default annotations and any additional ones defined
  for a specific gateway.
  Requirements: consul >= 1.8.0

  - `enabled` ((#v-terminatinggateways-enabled)) (`boolean: false`) - Enable terminating gateway deployment. Requires `connectInject.enabled=true`
    and `client.enabled=true`.

  - `defaults` ((#v-terminatinggateways-defaults)) - Defaults sets default values for all gateway fields. With the exception
    of annotations, defining any of these values in the `gateways` list
    will override the default values provided here. Annotations will
    include both the default annotations and any additional ones defined
    for a specific gateway.

    - `replicas` ((#v-terminatinggateways-defaults-replicas)) (`integer: 2`) - Number of replicas for each terminating gateway defined.

    - `extraVolumes` ((#v-terminatinggateways-defaults-extravolumes)) (`array<map>`) - A list of extra volumes to mount. These will be exposed to Consul in the path `/consul/userconfig/<name>/`.

      Example:

      ```yaml
      extraVolumes:
        - type: secret
          name: my-secret
          items: # optional items array
            - key: key
              path: path # secret will now mount to /consul/userconfig/my-secret/path
      ```

    - `resources` ((#v-terminatinggateways-defaults-resources)) (`map`) - Resource limits for all terminating gateway pods

    - `initCopyConsulContainer` ((#v-terminatinggateways-defaults-initcopyconsulcontainer)) (`map`) - The resource settings for the `copy-consul-bin` init container.

    - `affinity` ((#v-terminatinggateways-defaults-affinity)) (`string`) - By default, we set an anti-affinity so that two of the same gateway pods
      won't be on the same node. NOTE: Gateways require that Consul client agents are
      also running on the nodes alongside each gateway pod.

    - `tolerations` ((#v-terminatinggateways-defaults-tolerations)) (`string: null`) - Optional YAML string to specify tolerations.

    - `topologySpreadConstraints` ((#v-terminatinggateways-defaults-topologyspreadconstraints)) (`string: ""`) - Pod topology spread constraints for terminating gateway pods.
      This should be a multi-line YAML string matching the `topologySpreadConstraints` array
      (https://kubernetes.io/docs/concepts/workloads/pods/pod-topology-spread-constraints/) in a Pod Spec.

      This requires K8S >= 1.18 (beta) or 1.19 (stable).

      Example:

      ```yaml
      topologySpreadConstraints: |
        - maxSkew: 1
          topologyKey: topology.kubernetes.io/zone
          whenUnsatisfiable: DoNotSchedule
          labelSelector:
            matchLabels:
              app: {{ template "consul.name" . }}
              release: "{{ .Release.Name }}"
              component: terminating-gateway
      ```

    - `nodeSelector` ((#v-terminatinggateways-defaults-nodeselector)) (`string: null`) - Optional YAML string to specify a nodeSelector config.

    - `priorityClassName` ((#v-terminatinggateways-defaults-priorityclassname)) (`string: ""`) - Optional priorityClassName.

    - `annotations` ((#v-terminatinggateways-defaults-annotations)) (`string: null`) - Annotations to apply to the terminating gateway deployment. Annotations defined
      here will be applied to all terminating gateway deployments in addition to any
      annotations defined for a specific gateway in `terminatingGateways.gateways`.

      Example:

      ```yaml
      annotations: |
        'annotation-key': annotation-value
      ```

    - `serviceAccount` ((#v-terminatinggateways-defaults-serviceaccount))

      - `annotations` ((#v-terminatinggateways-defaults-serviceaccount-annotations)) (`string: null`) - This value defines additional annotations for the terminating gateways' service account. This should be
        formatted as a multi-line string.

        ```yaml
        annotations: |
          "sample/annotation1": "foo"
          "sample/annotation2": "bar"
        ```

    - `consulNamespace` ((#v-terminatinggateways-defaults-consulnamespace)) (`string: default`) - <EnterpriseAlert inline /> `consulNamespace` defines the Consul namespace to register
      the gateway into. Requires `global.enableConsulNamespaces` to be true and
      Consul Enterprise v1.7+ with a valid Consul Enterprise license.
      Note: The Consul namespace MUST exist before the gateway is deployed.

  - `gateways` ((#v-terminatinggateways-gateways)) (`array<map>`) - Gateways is a list of gateway objects. The only required field for
    each is `name`, though they can also contain any of the fields in
    `defaults`. Values defined here override the defaults except in the
    case of annotations where both will be applied.

    - `name` ((#v-terminatinggateways-gateways-name)) (`string: terminating-gateway`)

### apiGateway ((#h-apigateway))

- `apiGateway` ((#v-apigateway)) - Configuration settings for the Consul API Gateway integration

  - `enabled` ((#v-apigateway-enabled)) (`boolean: false`) - When true the helm chart will install the Consul API Gateway controller

  - `image` ((#v-apigateway-image)) (`string: null`) - Image to use for the api-gateway-controller pods and gateway instances

  - `logLevel` ((#v-apigateway-loglevel)) (`string: info`) - Override global log verbosity level for api-gateway-controller pods. One of "debug", "info", "warn", or "error".

  - `managedGatewayClass` ((#v-apigateway-managedgatewayclass)) - Configuration settings for the optional GatewayClass installed by consul-k8s (enabled by default)

    - `enabled` ((#v-apigateway-managedgatewayclass-enabled)) (`boolean: true`) - When true a GatewayClass is configured to automatically work with Consul as installed by helm.

    - `nodeSelector` ((#v-apigateway-managedgatewayclass-nodeselector)) (`string: null`) - This value defines `nodeSelector` (https://kubernetes.io/docs/concepts/configuration/assign-pod-node/#nodeselector)
      labels for gateway pod assignment, formatted as a multi-line string.

      Example:

      ```yaml
      nodeSelector: |
        beta.kubernetes.io/arch: amd64
      ```

    - `serviceType` ((#v-apigateway-managedgatewayclass-servicetype)) (`string: LoadBalancer`) - This value defines the type of service created for gateways (e.g. LoadBalancer, ClusterIP)

    - `useHostPorts` ((#v-apigateway-managedgatewayclass-usehostports)) (`boolean: false`) - This value toggles if the gateway ports should be mapped to host ports

    - `copyAnnotations` ((#v-apigateway-managedgatewayclass-copyannotations)) - Configuration settings for annotations to be copied from the Gateway to other child resources.

      - `service` ((#v-apigateway-managedgatewayclass-copyannotations-service)) (`string: null`) - This value defines a list of annotations to be copied from the Gateway to the Service created, formatted as a multi-line string.

        Example:

        ```yaml
        service: |
        - external-dns.alpha.kubernetes.io/hostname
        ```

    - `deployment` ((#v-apigateway-managedgatewayclass-deployment)) (`map`) - This value defines the number of pods to deploy for each Gateway as well as a min and max number of pods for all Gateways

      Example:

      ```yaml
      deployment:
        defaultInstances: 3
        maxInstances: 8
        minInstances: 1
      ```

  - `serviceAccount` ((#v-apigateway-serviceaccount)) - Configuration for the ServiceAccount created for the api-gateway component

    - `annotations` ((#v-apigateway-serviceaccount-annotations)) (`string: null`) - This value defines additional annotations for the client service account. This should be formatted as a multi-line
      string.

      ```yaml
      annotations: |
        "sample/annotation1": "foo"
        "sample/annotation2": "bar"
      ```

  - `controller` ((#v-apigateway-controller)) - Configuration for the api-gateway controller component

    - `replicas` ((#v-apigateway-controller-replicas)) (`integer: 1`) - This value sets the number of controller replicas to deploy.

    - `annotations` ((#v-apigateway-controller-annotations)) (`string: null`) - Annotations to apply to the api-gateway-controller pods.

      ```yaml
      annotations: |
        "annotation-key": "annotation-value"
      ```

    - `priorityClassName` ((#v-apigateway-controller-priorityclassname)) (`string: ""`) - This value references an existing
      Kubernetes `priorityClassName` (https://kubernetes.io/docs/concepts/configuration/pod-priority-preemption/#pod-priority)
      that can be assigned to api-gateway-controller pods.

    - `nodeSelector` ((#v-apigateway-controller-nodeselector)) (`string: null`) - This value defines `nodeSelector` (https://kubernetes.io/docs/concepts/configuration/assign-pod-node/#nodeselector)
      labels for api-gateway-controller pod assignment, formatted as a multi-line string.

      Example:

      ```yaml
      nodeSelector: |
        beta.kubernetes.io/arch: amd64
      ```

    - `service` ((#v-apigateway-controller-service)) - Configuration for the Service created for the api-gateway-controller

      - `annotations` ((#v-apigateway-controller-service-annotations)) (`string: null`) - Annotations to apply to the api-gateway-controller service.

        ```yaml
        annotations: |
          "annotation-key": "annotation-value"
        ```

  - `resources` ((#v-apigateway-resources)) (`map`) - The resource settings for api gateway pods.

  - `initCopyConsulContainer` ((#v-apigateway-initcopyconsulcontainer)) (`map`) - The resource settings for the `copy-consul-bin` init container.

### webhookCertManager ((#h-webhookcertmanager))

- `webhookCertManager` ((#v-webhookcertmanager)) - Configuration settings for the webhook-cert-manager
  `webhook-cert-manager` ensures that cert bundles are up to date for the mutating webhook.

  - `tolerations` ((#v-webhookcertmanager-tolerations)) (`string: null`) - Toleration Settings
    This should be a multi-line string matching the Toleration array
    in a PodSpec.

### prometheus ((#h-prometheus))

- `prometheus` ((#v-prometheus)) - Configures a demo Prometheus installation.

  - `enabled` ((#v-prometheus-enabled)) (`boolean: false`) - When true, the Helm chart will install a demo Prometheus server instance
    alongside Consul.

### tests ((#h-tests))

- `tests` ((#v-tests)) - Control whether a test Pod manifest is generated when running helm template.
  When using helm install, the test Pod is not submitted to the cluster so this
  is only useful when running helm template.

  - `enabled` ((#v-tests-enabled)) (`boolean: true`)

  <!-- codegen: end -->

## Helm Chart Examples

The below `values.yaml` results in a single server Consul cluster with a `LoadBalancer` to allow external access to the UI and API.

```yaml
# values.yaml
server:
  replicas: 1
  bootstrapExpect: 1

ui:
  service:
    type: LoadBalancer
```

The below `values.yaml` results in a three server Consul Enterprise cluster with 100GB of storage and automatic Connect injection.

Note, this would require a secret that contains the enterprise license key.

```yaml
# values.yaml
global:
  image: 'hashicorp/consul-enterprise:1.4.2-ent'

server:
  replicas: 3
  bootstrapExpect: 3
  enterpriseLicense:
    secretName: 'consul-license'
    secretKey: 'key'
  storage: 100Gi
  connect: true

client:
  grpc: true

connectInject:
  enabled: true
  default: false
```

## Customizing the Helm Chart

Consul within Kubernetes is highly configurable and the Helm chart contains dozens
of the most commonly used configuration options.
If you need to extend the Helm chart with additional options, we recommend using a third-party tool,
such as [kustomize](https://github.com/kubernetes-sigs/kustomize) or [ship](https://github.com/replicatedhq/ship).
Note that the Helm chart heavily relies on Helm lifecycle hooks, and so features like bootstrapping ACLs or TLS
will not work as expected. Additionally, we can make changes to the internal implementation (e.g., renaming template files) that
may be backward incompatible with such customizations.<|MERGE_RESOLUTION|>--- conflicted
+++ resolved
@@ -619,14 +619,9 @@
 
     Vault Secrets backend:
     If you are using Vault as a secrets backend, a Vault Policy must be created which allows `["create", "update"]`
-<<<<<<< HEAD
-    capabilities on the PKI issuing endpoint, which is usually of the form `pki/issue/consul-server`. 
-    Please refer the [Consul and Vault tutorial](https://learn.hashicorp.com/tutorials/consul/vault-pki-consul-secure-tls?utm_source=docs) for steps to generate a compatible certificate.
-=======
     capabilities on the PKI issuing endpoint, which is usually of the form `pki/issue/consul-server`.
     Please see the following guide for steps to generate a compatible certificate:
     https://learn.hashicorp.com/tutorials/consul/vault-pki-consul-secure-tls
->>>>>>> 45a5f28a
     Note: when using TLS, both the `server.serverCert` and `global.tls.caCert` which points to the CA endpoint of this PKI engine
     must be provided.
 
