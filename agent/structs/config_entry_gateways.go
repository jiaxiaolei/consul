package structs

import (
	"fmt"
	"sort"
	"strings"

	"github.com/miekg/dns"

	"github.com/hashicorp/consul/acl"
	"github.com/hashicorp/consul/lib/stringslice"
	"github.com/hashicorp/consul/types"
)

const (
	wildcardPrefix = "*."
)

// IngressGatewayConfigEntry manages the configuration for an ingress service
// with the given name.
type IngressGatewayConfigEntry struct {
	// Kind of the config entry. This will be set to structs.IngressGateway.
	Kind string

	// Name is used to match the config entry with its associated ingress gateway
	// service. This should match the name provided in the service definition.
	Name string

	// TLS holds the TLS configuration for this gateway. It would be nicer if it
	// were a pointer so it could be omitempty when read back in JSON but that
	// would be a breaking API change now as we currently always return it.
	TLS GatewayTLSConfig

	// Listeners declares what ports the ingress gateway should listen on, and
	// what services to associated to those ports.
	Listeners []IngressListener

	// Defaults contains default configuration for all upstream service instances
	Defaults *IngressServiceConfig `json:",omitempty"`

	Meta               map[string]string `json:",omitempty"`
	acl.EnterpriseMeta `hcl:",squash" mapstructure:",squash"`
	RaftIndex
}

type IngressServiceConfig struct {
	MaxConnections        uint32
	MaxPendingRequests    uint32
	MaxConcurrentRequests uint32

	// PassiveHealthCheck configuration determines how upstream proxy instances will
	// be monitored for removal from the load balancing pool.
	PassiveHealthCheck *PassiveHealthCheck `json:",omitempty" alias:"passive_health_check"`
}

type IngressListener struct {
	// Port declares the port on which the ingress gateway should listen for traffic.
	Port int

	// Protocol declares what type of traffic this listener is expected to
	// receive. Depending on the protocol, a listener might support multiplexing
	// services over a single port, or additional discovery chain features. The
	// current supported values are: (tcp | http | http2 | grpc).
	Protocol string

	// TLS config for this listener.
	TLS *GatewayTLSConfig `json:",omitempty"`

	// Services declares the set of services to which the listener forwards
	// traffic.
	//
	// For "tcp" protocol listeners, only a single service is allowed.
	// For "http" listeners, multiple services can be declared.
	Services []IngressService
}

type IngressService struct {
	// Name declares the service to which traffic should be forwarded.
	//
	// This can either be a specific service, or the wildcard specifier,
	// "*". If the wildcard specifier is provided, the listener must be of "http"
	// protocol and means that the listener will forward traffic to all services.
	//
	// A name can be specified on multiple listeners, and will be exposed on both
	// of the listeners
	Name string

	// Hosts is a list of hostnames which should be associated to this service on
	// the defined listener. Only allowed on layer 7 protocols, this will be used
	// to route traffic to the service by matching the Host header of the HTTP
	// request.
	//
	// If a host is provided for a service that also has a wildcard specifier
	// defined, the host will override the wildcard-specifier-provided
	// "<service-name>.*" domain for that listener.
	//
	// This cannot be specified when using the wildcard specifier, "*", or when
	// using a "tcp" listener.
	Hosts []string

	// TLS configuration overrides for this service. At least one entry must exist
	// in Hosts to use set and the Listener must also have a default Cert loaded
	// from SDS.
	TLS *GatewayServiceTLSConfig `json:",omitempty"`

	// Allow HTTP header manipulation to be configured.
	RequestHeaders  *HTTPHeaderModifiers `json:",omitempty" alias:"request_headers"`
	ResponseHeaders *HTTPHeaderModifiers `json:",omitempty" alias:"response_headers"`

	MaxConnections        uint32 `json:",omitempty" alias:"max_connections"`
	MaxPendingRequests    uint32 `json:",omitempty" alias:"max_pending_requests"`
	MaxConcurrentRequests uint32 `json:",omitempty" alias:"max_concurrent_requests"`

	// PassiveHealthCheck configuration determines how upstream proxy instances will
	// be monitored for removal from the load balancing pool.
	PassiveHealthCheck *PassiveHealthCheck `json:",omitempty" alias:"passive_health_check"`

	Meta               map[string]string `json:",omitempty"`
	acl.EnterpriseMeta `hcl:",squash" mapstructure:",squash"`
}

type GatewayTLSConfig struct {
	// Indicates that TLS should be enabled for this gateway or listener
	Enabled bool

	// SDS allows configuring TLS certificate from an SDS service.
	SDS *GatewayTLSSDSConfig `json:",omitempty"`

	TLSMinVersion types.TLSVersion `json:",omitempty" alias:"tls_min_version"`
	TLSMaxVersion types.TLSVersion `json:",omitempty" alias:"tls_max_version"`

	// Define a subset of cipher suites to restrict
	// Only applicable to connections negotiated via TLS 1.2 or earlier
	CipherSuites []types.TLSCipherSuite `json:",omitempty" alias:"cipher_suites"`
}

type GatewayServiceTLSConfig struct {
	// Note no Enabled field here since it doesn't make sense to disable TLS on
	// one host on a TLS-configured listener.

	// SDS allows configuring TLS certificate from an SDS service.
	SDS *GatewayTLSSDSConfig `json:",omitempty"`
}

type GatewayTLSSDSConfig struct {
	ClusterName  string `json:",omitempty" alias:"cluster_name"`
	CertResource string `json:",omitempty" alias:"cert_resource"`
}

func (e *IngressGatewayConfigEntry) GetKind() string {
	return IngressGateway
}

func (e *IngressGatewayConfigEntry) GetName() string {
	if e == nil {
		return ""
	}

	return e.Name
}

func (e *IngressGatewayConfigEntry) GetMeta() map[string]string {
	if e == nil {
		return nil
	}
	return e.Meta
}

func (e *IngressGatewayConfigEntry) Normalize() error {
	if e == nil {
		return fmt.Errorf("config entry is nil")
	}

	e.Kind = IngressGateway
	e.EnterpriseMeta.Normalize()

	for i, listener := range e.Listeners {
		if listener.Protocol == "" {
			listener.Protocol = "tcp"
		}

		listener.Protocol = strings.ToLower(listener.Protocol)
		for i := range listener.Services {
			listener.Services[i].EnterpriseMeta.Merge(&e.EnterpriseMeta)
			listener.Services[i].EnterpriseMeta.Normalize()
		}

		// Make sure to set the item back into the array, since we are not using
		// pointers to structs
		e.Listeners[i] = listener
	}

	return nil
}

// validateServiceSDS validates the SDS config for a specific service on a
// specific listener. It checks inherited config properties from listener and
// gateway level and ensures they are valid all the way down. If called on
// several services some of these checks will be duplicated but that isn't a big
// deal and it's significantly easier to reason about and read if this is in one
// place rather than threaded through the multi-level loop in Validate with
// other checks.
func (e *IngressGatewayConfigEntry) validateServiceSDS(lis IngressListener, svc IngressService) error {
	// First work out if there is valid gateway-level SDS config
	gwSDSClusterSet := false
	gwSDSCertSet := false
	if e.TLS.SDS != nil {
		// Gateway level SDS config must set ClusterName if it specifies a default
		// certificate. Just a clustername is OK though if certs are specified
		// per-listener.
		if e.TLS.SDS.ClusterName == "" && e.TLS.SDS.CertResource != "" {
			return fmt.Errorf("TLS.SDS.ClusterName is required if CertResource is set")
		}
		// Note we rely on the fact that ClusterName must be non-empty if any SDS
		// properties are defined at this level (as validated above)  in validation
		// below that uses this variable. If that changes we will need to change the
		// code below too.
		gwSDSClusterSet = (e.TLS.SDS.ClusterName != "")
		gwSDSCertSet = (e.TLS.SDS.CertResource != "")
	}

	// Validate listener-level SDS config.
	lisSDSCertSet := false
	lisSDSClusterSet := false
	if lis.TLS != nil && lis.TLS.SDS != nil {
		lisSDSCertSet = (lis.TLS.SDS.CertResource != "")
		lisSDSClusterSet = (lis.TLS.SDS.ClusterName != "")
	}

	// If SDS was setup at gw level but without a default CertResource, the
	// listener MUST set a CertResource.
	if gwSDSClusterSet && !gwSDSCertSet && !lisSDSCertSet {
		return fmt.Errorf("TLS.SDS.CertResource is required if ClusterName is set for gateway (listener on port %d)", lis.Port)
	}

	// If listener set a cluster name then it requires a cert resource too.
	if lisSDSClusterSet && !lisSDSCertSet {
		return fmt.Errorf("TLS.SDS.CertResource is required if ClusterName is set for listener (listener on port %d)", lis.Port)
	}

	// If a listener-level cert is given, we need a cluster from at least one
	// level.
	if lisSDSCertSet && !lisSDSClusterSet && !gwSDSClusterSet {
		return fmt.Errorf("TLS.SDS.ClusterName is required if CertResource is set (listener on port %d)", lis.Port)
	}

	// Validate service-level SDS config
	svcSDSSet := (svc.TLS != nil && svc.TLS.SDS != nil && svc.TLS.SDS.CertResource != "")

	// Service SDS is only supported with Host names because we need to bind
	// specific service certs to one or more SNI hostnames.
	if svcSDSSet && len(svc.Hosts) < 1 {
		sid := NewServiceID(svc.Name, &svc.EnterpriseMeta)
		return fmt.Errorf("A service specifying TLS.SDS.CertResource must have at least one item in Hosts (service %q on listener on port %d)",
			sid.String(), lis.Port)
	}
	// If this service specified a certificate, there must be an SDS cluster set
	// at one of the three levels.
	if svcSDSSet && svc.TLS.SDS.ClusterName == "" && !lisSDSClusterSet && !gwSDSClusterSet {
		sid := NewServiceID(svc.Name, &svc.EnterpriseMeta)
		return fmt.Errorf("TLS.SDS.ClusterName is required if CertResource is set (service %q on listener on port %d)",
			sid.String(), lis.Port)
	}
	return nil
}

func validateGatewayTLSConfig(tlsCfg GatewayTLSConfig) error {
	return validateTLSConfig(tlsCfg.TLSMinVersion, tlsCfg.TLSMaxVersion, tlsCfg.CipherSuites)
}

func (e *IngressGatewayConfigEntry) Validate() error {
	if err := validateConfigEntryMeta(e.Meta); err != nil {
		return err
	}

	if err := validateGatewayTLSConfig(e.TLS); err != nil {
		return err
	}

	validProtocols := map[string]bool{
		"tcp":   true,
		"http":  true,
		"http2": true,
		"grpc":  true,
	}
	declaredPorts := make(map[int]bool)

	for _, listener := range e.Listeners {
		if _, ok := declaredPorts[listener.Port]; ok {
			return fmt.Errorf("port %d declared on two listeners", listener.Port)
		}
		declaredPorts[listener.Port] = true

		if _, ok := validProtocols[listener.Protocol]; !ok {
			return fmt.Errorf("protocol must be 'tcp', 'http', 'http2', or 'grpc'. '%s' is an unsupported protocol", listener.Protocol)
		}

		if len(listener.Services) == 0 {
			return fmt.Errorf("No service declared for listener with port %d", listener.Port)
		}

		// Validate that http features aren't being used with tcp or another non-supported protocol.
		if !IsProtocolHTTPLike(listener.Protocol) && len(listener.Services) > 1 {
			return fmt.Errorf("Multiple services per listener are only supported for L7 protocols, 'http', 'grpc' and 'http2' (listener on port %d)",
				listener.Port)
		}

		if listener.TLS != nil {
			if err := validateGatewayTLSConfig(*listener.TLS); err != nil {
				return err
			}
		}

		declaredHosts := make(map[string]bool)
		serviceNames := make(map[ServiceID]struct{})
		for _, s := range listener.Services {
			sn := NewServiceName(s.Name, &s.EnterpriseMeta)
			if err := s.RequestHeaders.Validate(listener.Protocol); err != nil {
				return fmt.Errorf("request headers %s (service %q on listener on port %d)", err, sn.String(), listener.Port)
			}
			if err := s.ResponseHeaders.Validate(listener.Protocol); err != nil {
				return fmt.Errorf("response headers %s (service %q on listener on port %d)", err, sn.String(), listener.Port)
			}

			if listener.Protocol == "tcp" {
				if s.Name == WildcardSpecifier {
					return fmt.Errorf("Wildcard service name is only valid for protocol = 'http' (listener on port %d)", listener.Port)
				}
				if len(s.Hosts) != 0 {
					return fmt.Errorf("Associating hosts to a service is not supported for the %s protocol (listener on port %d)", listener.Protocol, listener.Port)
				}
			}
			if s.Name == "" {
				return fmt.Errorf("Service name cannot be blank (listener on port %d)", listener.Port)
			}
			if s.Name == WildcardSpecifier && len(s.Hosts) != 0 {
				return fmt.Errorf("Associating hosts to a wildcard service is not supported (listener on port %d)", listener.Port)
			}
			if s.NamespaceOrDefault() == WildcardSpecifier {
				return fmt.Errorf("Wildcard namespace is not supported for ingress services (listener on port %d)", listener.Port)
			}
			sid := NewServiceID(s.Name, &s.EnterpriseMeta)
			if _, ok := serviceNames[sid]; ok {
				return fmt.Errorf("Service %s cannot be added multiple times (listener on port %d)", sid, listener.Port)
			}
			serviceNames[sid] = struct{}{}

			// Validate SDS configuration for this service
			if err := e.validateServiceSDS(listener, s); err != nil {
				return err
			}

			for _, h := range s.Hosts {
				if declaredHosts[h] {
					return fmt.Errorf("Hosts must be unique within a specific listener (listener on port %d)", listener.Port)
				}
				declaredHosts[h] = true
				if err := validateHost(e.TLS.Enabled, h); err != nil {
					return err
				}
			}
		}
	}

	return nil
}

func validateHost(tlsEnabled bool, host string) error {
	// Special case '*' so that non-TLS ingress gateways can use it. This allows
	// an easy demo/testing experience.
	if host == "*" {
		if tlsEnabled {
			return fmt.Errorf("Host '*' is not allowed when TLS is enabled, all hosts must be valid DNS records to add as a DNSSAN")
		}
		return nil
	}

	if _, ok := dns.IsDomainName(host); !ok {
		return fmt.Errorf("Host %q must be a valid DNS hostname", host)
	}

	if strings.ContainsRune(strings.TrimPrefix(host, wildcardPrefix), '*') {
		return fmt.Errorf("Host %q is not valid, a wildcard specifier is only allowed as the leftmost label", host)
	}

	return nil
}

// ListRelatedServices implements discoveryChainConfigEntry
//
// For ingress-gateway config entries this only finds services that are
// explicitly linked in the ingress-gateway config entry. Wildcards will not
// expand to all services.
//
// This function is used during discovery chain graph validation to prevent
// erroneous sets of config entries from being created. Wildcard ingress
// filters out sets with protocol mismatch elsewhere so it isn't an issue here
// that needs fixing.
func (e *IngressGatewayConfigEntry) ListRelatedServices() []ServiceID {
	found := make(map[ServiceID]struct{})

	for _, listener := range e.Listeners {
		for _, service := range listener.Services {
			if service.Name == WildcardSpecifier {
				continue
			}
			svcID := NewServiceID(service.Name, &service.EnterpriseMeta)
			found[svcID] = struct{}{}
		}
	}

	if len(found) == 0 {
		return nil
	}

	out := make([]ServiceID, 0, len(found))
	for svc := range found {
		out = append(out, svc)
	}
	sort.Slice(out, func(i, j int) bool {
		return out[i].EnterpriseMeta.LessThan(&out[j].EnterpriseMeta) ||
			out[i].ID < out[j].ID
	})
	return out
}

func (e *IngressGatewayConfigEntry) CanRead(authz acl.Authorizer) error {
	var authzContext acl.AuthorizerContext
	e.FillAuthzContext(&authzContext)
	return authz.ToAllowAuthorizer().ServiceReadAllowed(e.Name, &authzContext)
}

func (e *IngressGatewayConfigEntry) CanWrite(authz acl.Authorizer) error {
	var authzContext acl.AuthorizerContext
	e.FillAuthzContext(&authzContext)
	return authz.ToAllowAuthorizer().MeshWriteAllowed(&authzContext)
}

func (e *IngressGatewayConfigEntry) GetRaftIndex() *RaftIndex {
	if e == nil {
		return &RaftIndex{}
	}

	return &e.RaftIndex
}

func (e *IngressGatewayConfigEntry) GetEnterpriseMeta() *acl.EnterpriseMeta {
	if e == nil {
		return nil
	}

	return &e.EnterpriseMeta
}

func (s *IngressService) ToServiceName() ServiceName {
	return NewServiceName(s.Name, &s.EnterpriseMeta)
}

// TerminatingGatewayConfigEntry manages the configuration for a terminating service
// with the given name.
type TerminatingGatewayConfigEntry struct {
	Kind     string
	Name     string
	Services []LinkedService

	Meta               map[string]string `json:",omitempty"`
	acl.EnterpriseMeta `hcl:",squash" mapstructure:",squash"`
	RaftIndex
}

// A LinkedService is a service represented by a terminating gateway
type LinkedService struct {
	// Name is the name of the service, as defined in Consul's catalog
	Name string `json:",omitempty"`

	// CAFile is the optional path to a CA certificate to use for TLS connections
	// from the gateway to the linked service
	CAFile string `json:",omitempty" alias:"ca_file"`

	// CertFile is the optional path to a client certificate to use for TLS connections
	// from the gateway to the linked service
	CertFile string `json:",omitempty" alias:"cert_file"`

	// KeyFile is the optional path to a private key to use for TLS connections
	// from the gateway to the linked service
	KeyFile string `json:",omitempty" alias:"key_file"`

	// SNI is the optional name to specify during the TLS handshake with a linked service
	SNI string `json:",omitempty"`

	acl.EnterpriseMeta `hcl:",squash" mapstructure:",squash"`
}

func (e *TerminatingGatewayConfigEntry) GetKind() string {
	return TerminatingGateway
}

func (e *TerminatingGatewayConfigEntry) GetName() string {
	if e == nil {
		return ""
	}

	return e.Name
}

func (e *TerminatingGatewayConfigEntry) GetMeta() map[string]string {
	if e == nil {
		return nil
	}
	return e.Meta
}

func (e *TerminatingGatewayConfigEntry) Normalize() error {
	if e == nil {
		return fmt.Errorf("config entry is nil")
	}

	e.Kind = TerminatingGateway
	e.EnterpriseMeta.Normalize()

	for i := range e.Services {
		e.Services[i].EnterpriseMeta.Merge(&e.EnterpriseMeta)
		e.Services[i].EnterpriseMeta.Normalize()
	}

	return nil
}

func (e *TerminatingGatewayConfigEntry) Validate() error {
	if err := validateConfigEntryMeta(e.Meta); err != nil {
		return err
	}

	seen := make(map[ServiceID]bool)

	for _, svc := range e.Services {
		if svc.Name == "" {
			return fmt.Errorf("Service name cannot be blank.")
		}

		ns := svc.NamespaceOrDefault()
		if ns == WildcardSpecifier {
			return fmt.Errorf("Wildcard namespace is not supported for terminating gateway services")
		}

		cid := NewServiceID(svc.Name, &svc.EnterpriseMeta)

		if err := validateInnerEnterpriseMeta(&svc.EnterpriseMeta, &e.EnterpriseMeta); err != nil {
			return fmt.Errorf("service %q: %w", cid, err)
		}

		// Check for duplicates within the entry
		if ok := seen[cid]; ok {
			return fmt.Errorf("Service %q was specified more than once within a namespace", cid.String())
		}
		seen[cid] = true

		// If either client cert config file was specified then the CA file, client cert, and key file must be specified
		// Specifying only a CAFile is allowed for one-way TLS
		if (svc.CertFile != "" || svc.KeyFile != "") &&
			!(svc.CAFile != "" && svc.CertFile != "" && svc.KeyFile != "") {

			return fmt.Errorf("Service %q must have a CertFile, CAFile, and KeyFile specified for TLS origination", svc.Name)
		}
	}
	return nil
}

func (e *TerminatingGatewayConfigEntry) CanRead(authz acl.Authorizer) error {
	var authzContext acl.AuthorizerContext
	e.FillAuthzContext(&authzContext)
	return authz.ToAllowAuthorizer().ServiceReadAllowed(e.Name, &authzContext)
}

func (e *TerminatingGatewayConfigEntry) CanWrite(authz acl.Authorizer) error {
	var authzContext acl.AuthorizerContext
	e.FillAuthzContext(&authzContext)
	return authz.ToAllowAuthorizer().MeshWriteAllowed(&authzContext)
}

func (e *TerminatingGatewayConfigEntry) GetRaftIndex() *RaftIndex {
	if e == nil {
		return &RaftIndex{}
	}

	return &e.RaftIndex
}

func (e *TerminatingGatewayConfigEntry) GetEnterpriseMeta() *acl.EnterpriseMeta {
	if e == nil {
		return nil
	}

	return &e.EnterpriseMeta
}

func (e *TerminatingGatewayConfigEntry) Warnings() []string {
	if e == nil {
		return nil
	}

	warnings := make([]string, 0)
	for _, svc := range e.Services {
		if (svc.CAFile != "" || svc.CertFile != "" || svc.KeyFile != "") && svc.SNI == "" {
			warning := fmt.Sprintf("TLS is configured but SNI is not set for service %q. Enabling SNI is strongly recommended when using TLS.", svc.Name)
			warnings = append(warnings, warning)
		}
	}

	return warnings
}

type GatewayServiceKind string

const (
	GatewayServiceKindUnknown     GatewayServiceKind = ""
	GatewayServiceKindDestination GatewayServiceKind = "destination"
	GatewayServiceKindService     GatewayServiceKind = "service"
)

// GatewayService is used to associate gateways with their linked services.
type GatewayService struct {
	Gateway      ServiceName
	Service      ServiceName
	GatewayKind  ServiceKind
	Port         int                `json:",omitempty"`
	Protocol     string             `json:",omitempty"`
	Hosts        []string           `json:",omitempty"`
	CAFile       string             `json:",omitempty"`
	CertFile     string             `json:",omitempty"`
	KeyFile      string             `json:",omitempty"`
	SNI          string             `json:",omitempty"`
	FromWildcard bool               `json:",omitempty"`
	ServiceKind  GatewayServiceKind `json:",omitempty"`
	RaftIndex
}

type GatewayServices []*GatewayService

func (g *GatewayService) Addresses(defaultHosts []string) []string {
	if g.Port == 0 {
		return nil
	}

	hosts := g.Hosts
	if len(hosts) == 0 {
		hosts = defaultHosts
	}

	var addresses []string
	// loop through the hosts and format that into domain.name:port format,
	// ensuring we trim any trailing DNS . characters from the domain name as we
	// go
	for _, h := range hosts {
		addresses = append(addresses, fmt.Sprintf("%s:%d", strings.TrimRight(h, "."), g.Port))
	}
	return addresses
}

func (g *GatewayService) IsSame(o *GatewayService) bool {
	return g.Gateway.Matches(o.Gateway) &&
		g.Service.Matches(o.Service) &&
		g.GatewayKind == o.GatewayKind &&
		g.Port == o.Port &&
		g.Protocol == o.Protocol &&
		stringslice.Equal(g.Hosts, o.Hosts) &&
		g.CAFile == o.CAFile &&
		g.CertFile == o.CertFile &&
		g.KeyFile == o.KeyFile &&
		g.SNI == o.SNI &&
		g.ServiceKind == o.ServiceKind &&
		g.FromWildcard == o.FromWildcard
}

func (g *GatewayService) Clone() *GatewayService {
	return &GatewayService{
		Gateway:     g.Gateway,
		Service:     g.Service,
		GatewayKind: g.GatewayKind,
		Port:        g.Port,
		Protocol:    g.Protocol,
		// See https://github.com/go101/go101/wiki/How-to-efficiently-clone-a-slice%3F
		Hosts:        append(g.Hosts[:0:0], g.Hosts...),
		CAFile:       g.CAFile,
		CertFile:     g.CertFile,
		KeyFile:      g.KeyFile,
		SNI:          g.SNI,
		FromWildcard: g.FromWildcard,
		RaftIndex:    g.RaftIndex,
		ServiceKind:  g.ServiceKind,
	}
}

// APIGatewayConfigEntry manages the configuration for an API gateway service
// with the given name.
type APIGatewayConfigEntry struct {
	// Kind of the config entry. This will be set to structs.APIGateway.
	Kind string

	// Name is used to match the config entry with its associated API gateway
	// service. This should match the name provided in the service definition.
	Name string

	// Listeners is the set of listener configuration to which an API Gateway
	// might bind.
	Listeners []APIGatewayListener
	// Status is the asynchronous status which an APIGateway propagates to the user.
	Status Status

	Meta               map[string]string `json:",omitempty"`
	acl.EnterpriseMeta `hcl:",squash" mapstructure:",squash"`
	RaftIndex
}

func (e *APIGatewayConfigEntry) GetKind() string {
	return APIGateway
}

func (e *APIGatewayConfigEntry) GetName() string {
	if e == nil {
		return ""
	}
	return e.Name
}

func (e *APIGatewayConfigEntry) GetMeta() map[string]string {
	if e == nil {
		return nil
	}
	return e.Meta
}

func (e *APIGatewayConfigEntry) Normalize() error {
	for i, listener := range e.Listeners {
		protocol := strings.ToLower(string(listener.Protocol))
		listener.Protocol = APIGatewayListenerProtocol(protocol)
		e.Listeners[i] = listener
	}
	return nil
}

func (e *APIGatewayConfigEntry) Validate() error {
	if err := e.validateListenerNames(); err != nil {
		return err
	}
	if err := e.validateMergedListeners(); err != nil {
		return err
	}

	return e.validateListeners()
}

func (e *APIGatewayConfigEntry) validateListenerNames() error {
	listeners := make(map[string]struct{})
	for _, listener := range e.Listeners {
		if _, found := listeners[listener.Name]; found {
			return fmt.Errorf("found multiple listeners with the name %q", listener.Name)
		}
		listeners[listener.Name] = struct{}{}
	}
	return nil
}

func (e *APIGatewayConfigEntry) validateMergedListeners() error {
	listeners := make(map[int]APIGatewayListener)
	for _, listener := range e.Listeners {
		merged, found := listeners[listener.Port]
		if found && (merged.Hostname != listener.Hostname || merged.Protocol != listener.Protocol) {
			return fmt.Errorf("listeners %q and %q cannot be merged", merged.Name, listener.Name)
		}
		listeners[listener.Port] = listener
	}
	return nil
}

func (e *APIGatewayConfigEntry) validateListeners() error {
	validProtocols := map[APIGatewayListenerProtocol]bool{
		ListenerProtocolHTTP: true,
		ListenerProtocolTCP:  true,
	}
	allowedCertificateKinds := map[string]bool{
		InlineCertificate: true,
	}

	for _, listener := range e.Listeners {
		if !validProtocols[listener.Protocol] {
<<<<<<< HEAD
			return fmt.Errorf("unsupported listener protocol %q", listener.Protocol)
=======
			return fmt.Errorf("unsupported listener protocol %q, must be one of 'tcp', or 'http'", listener.Protocol)
>>>>>>> 674005f9
		}
		if listener.Protocol == ListenerProtocolTCP && listener.Hostname != "" {
			// TODO: once we have SNI matching we should be able to implement this
			return fmt.Errorf("hostname specification is not supported when using TCP")
		}
		if listener.Port <= 0 || listener.Port > 65535 {
			return fmt.Errorf("listener port %d not in the range 1-65535", listener.Port)
		}
		if strings.ContainsRune(strings.TrimPrefix(listener.Hostname, wildcardPrefix), '*') {
			return fmt.Errorf("host %q is not valid, a wildcard specifier is only allowed as the left-most label", listener.Hostname)
		}
		for _, certificate := range listener.TLS.Certificates {
			if !allowedCertificateKinds[certificate.Kind] {
<<<<<<< HEAD
				return fmt.Errorf("unsupported certificate kind: %q", certificate.Kind)
=======
				return fmt.Errorf("unsupported certificate kind: %q, must be 'inline-certificate'", certificate.Kind)
>>>>>>> 674005f9
			}
			if certificate.Name == "" {
				return fmt.Errorf("certificate reference must have a name")
			}
		}
		if err := validateTLSConfig(listener.TLS.MinVersion, listener.TLS.MaxVersion, listener.TLS.CipherSuites); err != nil {
			return err
		}
	}
	return nil
}

func (e *APIGatewayConfigEntry) CanRead(authz acl.Authorizer) error {
	var authzContext acl.AuthorizerContext
	e.FillAuthzContext(&authzContext)
	return authz.ToAllowAuthorizer().ServiceReadAllowed(e.Name, &authzContext)
}

func (e *APIGatewayConfigEntry) CanWrite(authz acl.Authorizer) error {
	var authzContext acl.AuthorizerContext
	e.FillAuthzContext(&authzContext)
	return authz.ToAllowAuthorizer().MeshWriteAllowed(&authzContext)
}

func (e *APIGatewayConfigEntry) GetRaftIndex() *RaftIndex {
	if e == nil {
		return &RaftIndex{}
	}
	return &e.RaftIndex
}

func (e *APIGatewayConfigEntry) GetEnterpriseMeta() *acl.EnterpriseMeta {
	if e == nil {
		return nil
	}
	return &e.EnterpriseMeta
}

// APIGatewayListenerProtocol is the protocol that an APIGateway listener uses
type APIGatewayListenerProtocol string

const (
	ListenerProtocolHTTP APIGatewayListenerProtocol = "http"
	ListenerProtocolTCP  APIGatewayListenerProtocol = "tcp"
)

// APIGatewayListener represents an individual listener for an APIGateway
type APIGatewayListener struct {
	// Name is the optional name of the listener in a given gateway. This is
	// optional, however, it must be unique. Therefore, if a gateway has more
	// than a single listener, all but one must specify a Name.
	Name string
	// Hostname is the host name that a listener should be bound to, if
	// unspecified, the listener accepts requests for all hostnames.
	Hostname string
	// Port is the port at which this listener should bind.
	Port int
	// Protocol is the protocol that a listener should use, it must
	// either be http or tcp
	Protocol APIGatewayListenerProtocol
	// TLS is the TLS settings for the listener.
	TLS APIGatewayTLSConfiguration
}

// APIGatewayTLSConfiguration specifies the configuration of a listener’s
// TLS settings.
type APIGatewayTLSConfiguration struct {
	// Certificates is a set of references to certificates
	// that a gateway listener uses for TLS termination.
	Certificates []ResourceReference
	// MaxVersion is the maximum TLS version that the listener
	// should support.
	MaxVersion types.TLSVersion
	// MinVersion is the minimum TLS version that the listener
	// should support.
	MinVersion types.TLSVersion
	// CipherSuites is the cipher suites that the listener should support.
	CipherSuites []types.TLSCipherSuite
}

// BoundAPIGatewayConfigEntry manages the configuration for a bound API
// gateway with the given name. This type is never written from the client.
// It is only written by the controller in order to represent an API gateway
// and the resources that are bound to it.
type BoundAPIGatewayConfigEntry struct {
	// Kind of the config entry. This will be set to structs.BoundAPIGateway.
	Kind string

	// Name is used to match the config entry with its associated API gateway
	// service. This should match the name provided in the corresponding API
	// gateway service definition.
	Name string

	// Listeners are the valid listeners of an APIGateway with information about
	// what certificates and routes have successfully bound to it.
	Listeners []BoundAPIGatewayListener

	Meta               map[string]string `json:",omitempty"`
	acl.EnterpriseMeta `hcl:",squash" mapstructure:",squash"`
	RaftIndex
}

func (e *BoundAPIGatewayConfigEntry) GetKind() string {
	return BoundAPIGateway
}

func (e *BoundAPIGatewayConfigEntry) GetName() string {
	if e == nil {
		return ""
	}
	return e.Name
}

func (e *BoundAPIGatewayConfigEntry) GetMeta() map[string]string {
	if e == nil {
		return nil
	}
	return e.Meta
}

func (e *BoundAPIGatewayConfigEntry) Normalize() error {
	return nil
}

func (e *BoundAPIGatewayConfigEntry) Validate() error {
	allowedCertificateKinds := map[string]bool{
		InlineCertificate: true,
	}
	allowedRouteKinds := map[string]bool{
		HTTPRoute: true,
		TCPRoute:  true,
	}

	// These should already be validated by upstream validation
	// logic in the gateways/routes, but just in case we validate
	// here as well.
	for _, listener := range e.Listeners {
		for _, certificate := range listener.Certificates {
			if !allowedCertificateKinds[certificate.Kind] {
				return fmt.Errorf("unsupported certificate kind: %q, must be 'inline-certificate'", certificate.Kind)
			}
			if certificate.Name == "" {
				return fmt.Errorf("certificate reference must have a name")
			}
		}
		for _, route := range listener.Routes {
			if !allowedRouteKinds[route.Kind] {
				return fmt.Errorf("unsupported route kind: %q, must be one of 'http-route', or 'tcp-route'", route.Kind)
			}
			if route.Name == "" {
				return fmt.Errorf("route reference must have a name")
			}
		}
	}
	return nil
}

func (e *BoundAPIGatewayConfigEntry) CanRead(authz acl.Authorizer) error {
	var authzContext acl.AuthorizerContext
	e.FillAuthzContext(&authzContext)
	return authz.ToAllowAuthorizer().ServiceReadAllowed(e.Name, &authzContext)
}

func (e *BoundAPIGatewayConfigEntry) CanWrite(_ acl.Authorizer) error {
	return acl.PermissionDenied("only writeable by controller")
}

func (e *BoundAPIGatewayConfigEntry) GetRaftIndex() *RaftIndex {
	if e == nil {
		return &RaftIndex{}
	}
	return &e.RaftIndex
}

func (e *BoundAPIGatewayConfigEntry) GetEnterpriseMeta() *acl.EnterpriseMeta {
	if e == nil {
		return nil
	}
	return &e.EnterpriseMeta
}

// BoundAPIGatewayListener is an API gateway listener with information
// about the routes and certificates that have successfully bound to it.
type BoundAPIGatewayListener struct {
	Name         string
	Routes       []ResourceReference
	Certificates []ResourceReference
}<|MERGE_RESOLUTION|>--- conflicted
+++ resolved
@@ -784,11 +784,7 @@
 
 	for _, listener := range e.Listeners {
 		if !validProtocols[listener.Protocol] {
-<<<<<<< HEAD
-			return fmt.Errorf("unsupported listener protocol %q", listener.Protocol)
-=======
 			return fmt.Errorf("unsupported listener protocol %q, must be one of 'tcp', or 'http'", listener.Protocol)
->>>>>>> 674005f9
 		}
 		if listener.Protocol == ListenerProtocolTCP && listener.Hostname != "" {
 			// TODO: once we have SNI matching we should be able to implement this
@@ -802,11 +798,7 @@
 		}
 		for _, certificate := range listener.TLS.Certificates {
 			if !allowedCertificateKinds[certificate.Kind] {
-<<<<<<< HEAD
-				return fmt.Errorf("unsupported certificate kind: %q", certificate.Kind)
-=======
 				return fmt.Errorf("unsupported certificate kind: %q, must be 'inline-certificate'", certificate.Kind)
->>>>>>> 674005f9
 			}
 			if certificate.Name == "" {
 				return fmt.Errorf("certificate reference must have a name")
