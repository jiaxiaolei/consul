package structs

import (
	"testing"

	"github.com/stretchr/testify/require"
)

func TestIngressGatewayConfigEntry(t *testing.T) {
	defaultMeta := DefaultEnterpriseMetaInDefaultPartition()

	cases := map[string]configEntryTestcase{
		"normalize: empty protocol": {
			entry: &IngressGatewayConfigEntry{
				Kind: "ingress-gateway",
				Name: "ingress-web",
				Listeners: []IngressListener{
					{
						Port:     1111,
						Protocol: "",
						Services: []IngressService{},
					},
				},
			},
			expected: &IngressGatewayConfigEntry{
				Kind: "ingress-gateway",
				Name: "ingress-web",
				Listeners: []IngressListener{
					{
						Port:     1111,
						Protocol: "tcp",
						Services: []IngressService{},
					},
				},
				EnterpriseMeta: *defaultMeta,
			},
			normalizeOnly: true,
		},
		"normalize: lowercase protocols": {
			entry: &IngressGatewayConfigEntry{
				Kind: "ingress-gateway",
				Name: "ingress-web",
				Listeners: []IngressListener{
					{
						Port:     1111,
						Protocol: "TCP",
						Services: []IngressService{},
					},
					{
						Port:     1112,
						Protocol: "HtTP",
						Services: []IngressService{},
					},
				},
			},
			expected: &IngressGatewayConfigEntry{
				Kind: "ingress-gateway",
				Name: "ingress-web",
				Listeners: []IngressListener{
					{
						Port:     1111,
						Protocol: "tcp",
						Services: []IngressService{},
					},
					{
						Port:     1112,
						Protocol: "http",
						Services: []IngressService{},
					},
				},
				EnterpriseMeta: *defaultMeta,
			},
			normalizeOnly: true,
		},
		"port conflict": {
			entry: &IngressGatewayConfigEntry{
				Kind: "ingress-gateway",
				Name: "ingress-web",
				Listeners: []IngressListener{
					{
						Port:     1111,
						Protocol: "tcp",
						Services: []IngressService{
							{
								Name: "mysql",
							},
						},
					},
					{
						Port:     1111,
						Protocol: "tcp",
						Services: []IngressService{
							{
								Name: "postgres",
							},
						},
					},
				},
			},
			validateErr: "port 1111 declared on two listeners",
		},
		"http features: wildcard": {
			entry: &IngressGatewayConfigEntry{
				Kind: "ingress-gateway",
				Name: "ingress-web",
				Listeners: []IngressListener{
					{
						Port:     1111,
						Protocol: "http",
						Services: []IngressService{
							{
								Name: "*",
							},
						},
					},
				},
			},
		},
		"http features: wildcard service on invalid protocol": {
			entry: &IngressGatewayConfigEntry{
				Kind: "ingress-gateway",
				Name: "ingress-web",
				Listeners: []IngressListener{
					{
						Port:     1111,
						Protocol: "tcp",
						Services: []IngressService{
							{
								Name: "*",
							},
						},
					},
				},
			},
			validateErr: "Wildcard service name is only valid for protocol",
		},
		"http features: multiple services": {
			entry: &IngressGatewayConfigEntry{
				Kind: "ingress-gateway",
				Name: "ingress-web",
				Listeners: []IngressListener{
					{
						Port:     1111,
						Protocol: "http",
						Services: []IngressService{
							{
								Name: "db1",
							},
							{
								Name: "db2",
							},
						},
					},
				},
			},
		},
		"http features: multiple services on tcp listener": {
			entry: &IngressGatewayConfigEntry{
				Kind: "ingress-gateway",
				Name: "ingress-web",
				Listeners: []IngressListener{
					{
						Port:     1111,
						Protocol: "tcp",
						Services: []IngressService{
							{
								Name: "db1",
							},
							{
								Name: "db2",
							},
						},
					},
				},
			},
			validateErr: "Multiple services per listener are only supported for L7",
		},
		// ==========================
		"tcp listener requires a defined service": {
			entry: &IngressGatewayConfigEntry{
				Kind: "ingress-gateway",
				Name: "ingress-web",
				Listeners: []IngressListener{
					{
						Port:     1111,
						Protocol: "tcp",
						Services: []IngressService{},
					},
				},
			},
			validateErr: "No service declared for listener with port 1111",
		},
		"http listener requires a defined service": {
			entry: &IngressGatewayConfigEntry{
				Kind: "ingress-gateway",
				Name: "ingress-web",
				Listeners: []IngressListener{
					{
						Port:     1111,
						Protocol: "http",
						Services: []IngressService{},
					},
				},
			},
			validateErr: "No service declared for listener with port 1111",
		},
		"empty service name not supported": {
			entry: &IngressGatewayConfigEntry{
				Kind: "ingress-gateway",
				Name: "ingress-web",
				Listeners: []IngressListener{
					{
						Port:     1111,
						Protocol: "tcp",
						Services: []IngressService{
							{},
						},
					},
				},
			},
			validateErr: "Service name cannot be blank",
		},
		"protocol validation": {
			entry: &IngressGatewayConfigEntry{
				Kind: "ingress-gateway",
				Name: "ingress-web",
				Listeners: []IngressListener{
					{
						Port:     1111,
						Protocol: "asdf",
						Services: []IngressService{
							{
								Name: "db",
							},
						},
					},
				},
			},
			validateErr: "protocol must be 'tcp', 'http', 'http2', or 'grpc'. 'asdf' is an unsupported protocol",
		},
		"hosts cannot be set on a tcp listener": {
			entry: &IngressGatewayConfigEntry{
				Kind: "ingress-gateway",
				Name: "ingress-web",
				Listeners: []IngressListener{
					{
						Port:     1111,
						Protocol: "tcp",
						Services: []IngressService{
							{
								Name:  "db",
								Hosts: []string{"db.example.com"},
							},
						},
					},
				},
			},
			validateErr: "Associating hosts to a service is not supported for the tcp protocol",
		},
		"hosts cannot be set on a wildcard specifier": {
			entry: &IngressGatewayConfigEntry{
				Kind: "ingress-gateway",
				Name: "ingress-web",
				Listeners: []IngressListener{
					{
						Port:     1111,
						Protocol: "http",
						Services: []IngressService{
							{
								Name:  "*",
								Hosts: []string{"db.example.com"},
							},
						},
					},
				},
			},
			validateErr: "Associating hosts to a wildcard service is not supported",
		},
		"hosts must be unique per listener": {
			entry: &IngressGatewayConfigEntry{
				Kind: "ingress-gateway",
				Name: "ingress-web",
				Listeners: []IngressListener{
					{
						Port:     1111,
						Protocol: "http",
						Services: []IngressService{
							{
								Name:  "db",
								Hosts: []string{"test.example.com"},
							},
							{
								Name:  "api",
								Hosts: []string{"test.example.com"},
							},
						},
					},
				},
			},
			validateErr: "Hosts must be unique within a specific listener",
		},
		"hosts must be a valid DNS name": {
			entry: &IngressGatewayConfigEntry{
				Kind: "ingress-gateway",
				Name: "ingress-web",
				Listeners: []IngressListener{
					{
						Port:     1111,
						Protocol: "http",
						Services: []IngressService{
							{
								Name:  "db",
								Hosts: []string{"example..com"},
							},
						},
					},
				},
			},
			validateErr: `Host "example..com" must be a valid DNS hostname`,
		},
		"wildcard specifier is only allowed in the leftmost label": {
			entry: &IngressGatewayConfigEntry{
				Kind: "ingress-gateway",
				Name: "ingress-web",
				Listeners: []IngressListener{
					{
						Port:     1111,
						Protocol: "http",
						Services: []IngressService{
							{
								Name:  "db",
								Hosts: []string{"*.example.com"},
							},
						},
					},
				},
			},
		},
		"wildcard specifier is not allowed in non-leftmost labels": {
			entry: &IngressGatewayConfigEntry{
				Kind: "ingress-gateway",
				Name: "ingress-web",
				Listeners: []IngressListener{
					{
						Port:     1111,
						Protocol: "http",
						Services: []IngressService{
							{
								Name:  "db",
								Hosts: []string{"example.*.com"},
							},
						},
					},
				},
			},
			validateErr: `Host "example.*.com" is not valid, a wildcard specifier is only allowed as the leftmost label`,
		},
		"wildcard specifier is not allowed in leftmost labels as a partial": {
			entry: &IngressGatewayConfigEntry{
				Kind: "ingress-gateway",
				Name: "ingress-web",
				Listeners: []IngressListener{
					{
						Port:     1111,
						Protocol: "http",
						Services: []IngressService{
							{
								Name:  "db",
								Hosts: []string{"*-test.example.com"},
							},
						},
					},
				},
			},
			validateErr: `Host "*-test.example.com" is not valid, a wildcard specifier is only allowed as the leftmost label`,
		},
		"wildcard specifier is allowed for hosts when TLS is disabled": {
			entry: &IngressGatewayConfigEntry{
				Kind: "ingress-gateway",
				Name: "ingress-web",
				Listeners: []IngressListener{
					{
						Port:     1111,
						Protocol: "http",
						Services: []IngressService{
							{
								Name:  "db",
								Hosts: []string{"*"},
							},
						},
					},
				},
			},
		},
		"wildcard specifier is not allowed for hosts when TLS is enabled": {
			entry: &IngressGatewayConfigEntry{
				Kind: "ingress-gateway",
				Name: "ingress-web",
				TLS: GatewayTLSConfig{
					Enabled: true,
				},
				Listeners: []IngressListener{
					{
						Port:     1111,
						Protocol: "http",
						Services: []IngressService{
							{
								Name:  "db",
								Hosts: []string{"*"},
							},
						},
					},
				},
			},
			validateErr: `Host '*' is not allowed when TLS is enabled, all hosts must be valid DNS records to add as a DNSSAN`,
		},
		"request header manip allowed for http(ish) protocol": {
			entry: &IngressGatewayConfigEntry{
				Kind: "ingress-gateway",
				Name: "ingress-web",
				Listeners: []IngressListener{
					{
						Port:     1111,
						Protocol: "http",
						Services: []IngressService{
							{
								Name: "web",
								RequestHeaders: &HTTPHeaderModifiers{
									Set: map[string]string{"x-foo": "bar"},
								},
							},
						},
					},
					{
						Port:     2222,
						Protocol: "http2",
						Services: []IngressService{
							{
								Name: "web2",
								ResponseHeaders: &HTTPHeaderModifiers{
									Set: map[string]string{"x-foo": "bar"},
								},
							},
						},
					},
					{
						Port:     3333,
						Protocol: "grpc",
						Services: []IngressService{
							{
								Name: "api",
								ResponseHeaders: &HTTPHeaderModifiers{
									Remove: []string{"x-grpc-internal"},
								},
							},
						},
					},
				},
			},
			expectUnchanged: true,
		},
		"request header manip not allowed for non-http protocol": {
			entry: &IngressGatewayConfigEntry{
				Kind: "ingress-gateway",
				Name: "ingress-web",
				Listeners: []IngressListener{
					{
						Port:     1111,
						Protocol: "tcp",
						Services: []IngressService{
							{
								Name: "db",
								RequestHeaders: &HTTPHeaderModifiers{
									Set: map[string]string{"x-foo": "bar"},
								},
							},
						},
					},
				},
			},
			validateErr: "request headers only valid for http",
		},
		"response header manip not allowed for non-http protocol": {
			entry: &IngressGatewayConfigEntry{
				Kind: "ingress-gateway",
				Name: "ingress-web",
				Listeners: []IngressListener{
					{
						Port:     1111,
						Protocol: "tcp",
						Services: []IngressService{
							{
								Name: "db",
								ResponseHeaders: &HTTPHeaderModifiers{
									Remove: []string{"x-foo"},
								},
							},
						},
					},
				},
			},
			validateErr: "response headers only valid for http",
		},
		"duplicate services not allowed": {
			entry: &IngressGatewayConfigEntry{
				Kind: "ingress-gateway",
				Name: "ingress-web",
				Listeners: []IngressListener{
					{
						Port:     1111,
						Protocol: "http",
						Services: []IngressService{
							{
								Name: "web",
							},
							{
								Name: "web",
							},
						},
					},
				},
			},
			// Match only the last part of the exected error because the service name
			// differs between Ent and OSS default/default/web vs web
			validateErr: "cannot be added multiple times (listener on port 1111)",
		},
		"TLS.SDS kitchen sink": {
			entry: &IngressGatewayConfigEntry{
				Kind: "ingress-gateway",
				Name: "ingress-web",
				TLS: GatewayTLSConfig{
					SDS: &GatewayTLSSDSConfig{
						ClusterName:  "secret-service1",
						CertResource: "some-ns/ingress-default",
					},
				},
				Listeners: []IngressListener{
					{
						Port:     1111,
						Protocol: "http",
						TLS: &GatewayTLSConfig{
							SDS: &GatewayTLSSDSConfig{
								ClusterName:  "secret-service2",
								CertResource: "some-ns/ingress-1111",
							},
						},
						Services: []IngressService{
							{
								Name:  "web",
								Hosts: []string{"*"},
								TLS: &GatewayServiceTLSConfig{
									SDS: &GatewayTLSSDSConfig{
										ClusterName:  "secret-service3",
										CertResource: "some-ns/web",
									},
								},
							},
						},
					},
				},
			},
		},
		"TLS.SDS gateway-level": {
			entry: &IngressGatewayConfigEntry{
				Kind: "ingress-gateway",
				Name: "ingress-web",
				TLS: GatewayTLSConfig{
					SDS: &GatewayTLSSDSConfig{
						ClusterName:  "secret-service1",
						CertResource: "some-ns/ingress-default",
					},
				},
				Listeners: []IngressListener{
					{
						Port:     1111,
						Protocol: "tcp",
						Services: []IngressService{
							{
								Name: "db",
							},
						},
					},
				},
			},
			expectUnchanged: true,
		},
		"TLS.SDS listener-level": {
			entry: &IngressGatewayConfigEntry{
				Kind: "ingress-gateway",
				Name: "ingress-web",
				Listeners: []IngressListener{
					{
						Port:     1111,
						Protocol: "tcp",
						TLS: &GatewayTLSConfig{
							SDS: &GatewayTLSSDSConfig{
								ClusterName:  "secret-service1",
								CertResource: "some-ns/db1",
							},
						},
						Services: []IngressService{
							{
								Name: "db1",
							},
						},
					},
					{
						Port:     2222,
						Protocol: "tcp",
						TLS: &GatewayTLSConfig{
							SDS: &GatewayTLSSDSConfig{
								ClusterName:  "secret-service2",
								CertResource: "some-ns/db2",
							},
						},
						Services: []IngressService{
							{
								Name: "db2",
							},
						},
					},
				},
			},
			expectUnchanged: true,
		},
		"TLS.SDS gateway-level cluster only": {
			entry: &IngressGatewayConfigEntry{
				Kind: "ingress-gateway",
				Name: "ingress-web",
				TLS: GatewayTLSConfig{
					SDS: &GatewayTLSSDSConfig{
						ClusterName: "secret-service",
					},
				},
				Listeners: []IngressListener{
					{
						Port:     1111,
						Protocol: "tcp",
						TLS: &GatewayTLSConfig{
							SDS: &GatewayTLSSDSConfig{
								CertResource: "some-ns/db1",
							},
						},
						Services: []IngressService{
							{
								Name: "db1",
							},
						},
					},
					{
						Port:     2222,
						Protocol: "tcp",
						TLS: &GatewayTLSConfig{
							SDS: &GatewayTLSSDSConfig{
								CertResource: "some-ns/db2",
							},
						},
						Services: []IngressService{
							{
								Name: "db2",
							},
						},
					},
				},
			},
			expectUnchanged: true,
		},
		"TLS.SDS mixed TLS and non-TLS listeners": {
			entry: &IngressGatewayConfigEntry{
				Kind: "ingress-gateway",
				Name: "ingress-web",
				// No Gateway level TLS.Enabled or SDS config
				Listeners: []IngressListener{
					{
						Port:     1111,
						Protocol: "tcp",
						TLS: &GatewayTLSConfig{
							SDS: &GatewayTLSSDSConfig{
								ClusterName:  "sds-cluster",
								CertResource: "some-ns/db1",
							},
						},
						Services: []IngressService{
							{
								Name: "db1",
							},
						},
					},
					{
						Port:     2222,
						Protocol: "tcp",
						// No TLS config
						Services: []IngressService{
							{
								Name: "db2",
							},
						},
					},
				},
			},
			expectUnchanged: true,
		},
		"TLS.SDS only service-level mixed": {
			entry: &IngressGatewayConfigEntry{
				Kind: "ingress-gateway",
				Name: "ingress-web",
				// No Gateway level TLS.Enabled or SDS config
				Listeners: []IngressListener{
					{
						Port:     1111,
						Protocol: "http",
						// No TLS config
						Services: []IngressService{
							{
								Name:  "web",
								Hosts: []string{"www.example.com"},
								TLS: &GatewayServiceTLSConfig{
									SDS: &GatewayTLSSDSConfig{
										ClusterName:  "sds-cluster",
										CertResource: "web-cert",
									},
								},
							},
							{
								Name:  "api",
								Hosts: []string{"api.example.com"},
								TLS: &GatewayServiceTLSConfig{
									SDS: &GatewayTLSSDSConfig{
										ClusterName:  "sds-cluster",
										CertResource: "api-cert",
									},
								},
							},
						},
					},
					{
						Port:     2222,
						Protocol: "http",
						// No TLS config
						Services: []IngressService{
							{
								Name: "db2",
							},
						},
					},
				},
			},
			expectUnchanged: true,
		},
		"TLS.SDS requires cluster if gateway-level cert specified": {
			entry: &IngressGatewayConfigEntry{
				Kind: "ingress-gateway",
				Name: "ingress-web",
				TLS: GatewayTLSConfig{
					SDS: &GatewayTLSSDSConfig{
						CertResource: "foo",
					},
				},
				Listeners: []IngressListener{
					{
						Port:     1111,
						Protocol: "tcp",
						Services: []IngressService{
							{
								Name: "db",
							},
						},
					},
				},
			},
			validateErr: "TLS.SDS.ClusterName is required if CertResource is set",
		},
		"TLS.SDS listener requires cluster if there is no gateway-level one": {
			entry: &IngressGatewayConfigEntry{
				Kind: "ingress-gateway",
				Name: "ingress-web",

				Listeners: []IngressListener{
					{
						Port:     1111,
						Protocol: "tcp",
						TLS: &GatewayTLSConfig{
							SDS: &GatewayTLSSDSConfig{
								CertResource: "foo",
							},
						},
						Services: []IngressService{
							{
								Name: "db",
							},
						},
					},
				},
			},
			validateErr: "TLS.SDS.ClusterName is required if CertResource is set",
		},
		"TLS.SDS listener requires a cert resource if gw ClusterName set": {
			entry: &IngressGatewayConfigEntry{
				Kind: "ingress-gateway",
				Name: "ingress-web",
				TLS: GatewayTLSConfig{
					SDS: &GatewayTLSSDSConfig{
						ClusterName: "foo",
					},
				},
				Listeners: []IngressListener{
					{
						Port:     1111,
						Protocol: "tcp",
						Services: []IngressService{
							{
								Name: "db",
							},
						},
					},
				},
			},
			validateErr: "TLS.SDS.CertResource is required if ClusterName is set for gateway (listener on port 1111)",
		},
		"TLS.SDS listener requires a cert resource if listener ClusterName set": {
			entry: &IngressGatewayConfigEntry{
				Kind: "ingress-gateway",
				Name: "ingress-web",

				Listeners: []IngressListener{
					{
						Port:     1111,
						Protocol: "tcp",
						TLS: &GatewayTLSConfig{
							SDS: &GatewayTLSSDSConfig{
								ClusterName: "foo",
							},
						},
						Services: []IngressService{
							{
								Name: "db",
							},
						},
					},
				},
			},
			validateErr: "TLS.SDS.CertResource is required if ClusterName is set for listener (listener on port 1111)",
		},
		"TLS.SDS at service level is not supported without Hosts set": {
			entry: &IngressGatewayConfigEntry{
				Kind: "ingress-gateway",
				Name: "ingress-web",

				Listeners: []IngressListener{
					{
						Port:     1111,
						Protocol: "http",
						Services: []IngressService{
							{
								Name: "*",
								TLS: &GatewayServiceTLSConfig{
									SDS: &GatewayTLSSDSConfig{
										CertResource: "foo",
										ClusterName:  "sds-cluster",
									},
								},
							},
						},
					},
				},
			},
			// Note we don't assert the last part `(service \"*\" on listener on port 1111)`
			// since the service name is normalized differently on OSS and Ent
			validateErr: "A service specifying TLS.SDS.CertResource must have at least one item in Hosts",
		},
		"TLS.SDS at service level needs a cluster from somewhere": {
			entry: &IngressGatewayConfigEntry{
				Kind: "ingress-gateway",
				Name: "ingress-web",

				Listeners: []IngressListener{
					{
						Port:     1111,
						Protocol: "http",
						Services: []IngressService{
							{
								Name:  "foo",
								Hosts: []string{"foo.example.com"},
								TLS: &GatewayServiceTLSConfig{
									SDS: &GatewayTLSSDSConfig{
										CertResource: "foo",
									},
								},
							},
						},
					},
				},
			},
			// Note we don't assert the last part `(service \"foo\" on listener on port 1111)`
			// since the service name is normalized differently on OSS and Ent
			validateErr: "TLS.SDS.ClusterName is required if CertResource is set",
		},
	}

	testConfigEntryNormalizeAndValidate(t, cases)
}

func TestIngressConfigEntry_ListRelatedServices(t *testing.T) {
	type testcase struct {
		entry          IngressGatewayConfigEntry
		expectServices []ServiceID
	}

	cases := map[string]testcase{
		"one exact": {
			entry: IngressGatewayConfigEntry{
				Kind: IngressGateway,
				Name: "ingress-web",
				Listeners: []IngressListener{
					{
						Port:     1111,
						Protocol: "tcp",
						Services: []IngressService{
							{Name: "web"},
						},
					},
				},
			},
			expectServices: []ServiceID{NewServiceID("web", nil)},
		},
		"one wild": {
			entry: IngressGatewayConfigEntry{
				Kind: IngressGateway,
				Name: "ingress-web",
				Listeners: []IngressListener{
					{
						Port:     1111,
						Protocol: "tcp",
						Services: []IngressService{
							{Name: "*"},
						},
					},
				},
			},
			expectServices: nil,
		},
		"kitchen sink": {
			entry: IngressGatewayConfigEntry{
				Kind: IngressGateway,
				Name: "ingress-web",
				Listeners: []IngressListener{
					{
						Port:     1111,
						Protocol: "tcp",
						Services: []IngressService{
							{Name: "api"},
							{Name: "web"},
						},
					},
					{
						Port:     2222,
						Protocol: "tcp",
						Services: []IngressService{
							{Name: "web"},
							{Name: "*"},
							{Name: "db"},
							{Name: "blah"},
						},
					},
				},
			},
			expectServices: []ServiceID{
				NewServiceID("api", nil),
				NewServiceID("blah", nil),
				NewServiceID("db", nil),
				NewServiceID("web", nil),
			},
		},
	}

	for name, tc := range cases {
		tc := tc
		t.Run(name, func(t *testing.T) {
			got := tc.entry.ListRelatedServices()
			require.Equal(t, tc.expectServices, got)
		})
	}
}

func TestTerminatingGatewayConfigEntry(t *testing.T) {
	cases := map[string]configEntryTestcase{
		"service conflict": {
			entry: &TerminatingGatewayConfigEntry{
				Kind: "terminating-gateway",
				Name: "terminating-gw-west",
				Services: []LinkedService{
					{
						Name: "foo",
					},
					{
						Name: "foo",
					},
				},
			},
			validateErr: "specified more than once",
		},
		"blank service name": {
			entry: &TerminatingGatewayConfigEntry{
				Kind: "terminating-gateway",
				Name: "terminating-gw-west",
				Services: []LinkedService{
					{
						Name: "",
					},
				},
			},
			validateErr: "Service name cannot be blank.",
		},
		"not all TLS options provided-1": {
			entry: &TerminatingGatewayConfigEntry{
				Kind: "terminating-gateway",
				Name: "terminating-gw-west",
				Services: []LinkedService{
					{
						Name:     "web",
						CertFile: "client.crt",
					},
				},
			},
			validateErr: "must have a CertFile, CAFile, and KeyFile",
		},
		"not all TLS options provided-2": {
			entry: &TerminatingGatewayConfigEntry{
				Kind: "terminating-gateway",
				Name: "terminating-gw-west",
				Services: []LinkedService{
					{
						Name:    "web",
						KeyFile: "tls.key",
					},
				},
			},
			validateErr: "must have a CertFile, CAFile, and KeyFile",
		},
		"all TLS options provided": {
			entry: &TerminatingGatewayConfigEntry{
				Kind: "terminating-gateway",
				Name: "terminating-gw-west",
				Services: []LinkedService{
					{
						Name:     "web",
						CAFile:   "ca.crt",
						CertFile: "client.crt",
						KeyFile:  "tls.key",
					},
				},
			},
		},
		"only providing ca file is allowed": {
			entry: &TerminatingGatewayConfigEntry{
				Kind: "terminating-gateway",
				Name: "terminating-gw-west",
				Services: []LinkedService{
					{
						Name:   "web",
						CAFile: "ca.crt",
					},
				},
			},
		},
	}
	testConfigEntryNormalizeAndValidate(t, cases)
}

func TestGatewayService_Addresses(t *testing.T) {
	cases := []struct {
		name     string
		input    GatewayService
		argument []string
		expected []string
	}{
		{
			name:     "port is zero",
			input:    GatewayService{},
			expected: nil,
		},
		{
			name: "no hosts with empty array",
			input: GatewayService{
				Port: 8080,
			},
			expected: nil,
		},
		{
			name: "no hosts with default",
			input: GatewayService{
				Port: 8080,
			},
			argument: []string{
				"service.ingress.dc.domain",
				"service.ingress.dc.alt.domain",
				"service.ingress.dc.alt.domain.",
			},
			expected: []string{
				"service.ingress.dc.domain:8080",
				"service.ingress.dc.alt.domain:8080",
				"service.ingress.dc.alt.domain:8080",
			},
		},
		{
			name: "user-defined hosts",
			input: GatewayService{
				Port:  8080,
				Hosts: []string{"*.test.example.com", "other.example.com", "other.example.com."},
			},
			argument: []string{
				"service.ingress.dc.domain",
				"service.ingress.alt.domain",
			},
			expected: []string{"*.test.example.com:8080", "other.example.com:8080", "other.example.com:8080"},
		},
	}

	for _, tc := range cases {
		t.Run(tc.name, func(t *testing.T) {
			addresses := tc.input.Addresses(tc.argument)
			require.ElementsMatch(t, tc.expected, addresses)
		})
	}
}

func TestAPIGateway_Listeners(t *testing.T) {
	cases := map[string]configEntryTestcase{
		"listener name conflict": {
			entry: &APIGatewayConfigEntry{
				Kind: "api-gateway",
				Name: "api-gw-one",
				Listeners: []APIGatewayListener{
					{
						Port: 80,
						Name: "foo",
					},
					{
						Port: 80,
						Name: "foo",
					},
				},
			},
			validateErr: "multiple listeners with the name",
		},
		"merged listener protocol conflict": {
			entry: &APIGatewayConfigEntry{
				Kind: "api-gateway",
				Name: "api-gw-two",
				Listeners: []APIGatewayListener{
					{
						Port:     80,
						Protocol: ListenerProtocolHTTP,
					},
					{
						Name:     "foo",
						Port:     80,
						Protocol: ListenerProtocolTCP,
					},
				},
			},
			validateErr: "cannot be merged",
		},
		"merged listener hostname conflict": {
			entry: &APIGatewayConfigEntry{
				Kind: "api-gateway",
				Name: "api-gw-three",
				Listeners: []APIGatewayListener{
					{
						Port:     80,
						Hostname: "host.one",
					},
					{
						Name:     "foo",
						Port:     80,
						Hostname: "host.two",
					},
				},
			},
			validateErr: "cannot be merged",
		},
		"invalid protocol": {
			entry: &APIGatewayConfigEntry{
				Kind: "api-gateway",
				Name: "api-gw-four",
				Listeners: []APIGatewayListener{
					{
						Port:     80,
						Hostname: "host.one",
						Protocol: APIGatewayListenerProtocol("UDP"),
					},
				},
			},
			validateErr: "unsupported listener protocol",
		},
		"hostname in unsupported protocol": {
			entry: &APIGatewayConfigEntry{
				Kind: "api-gateway",
				Name: "api-gw-five",
				Listeners: []APIGatewayListener{
					{
						Port:     80,
						Hostname: "host.one",
						Protocol: APIGatewayListenerProtocol("tcp"),
					},
				},
			},
			validateErr: "hostname specification is not supported",
		},
		"invalid port": {
			entry: &APIGatewayConfigEntry{
				Kind: "api-gateway",
				Name: "api-gw-six",
				Listeners: []APIGatewayListener{
					{
						Port:     -1,
						Protocol: APIGatewayListenerProtocol("tcp"),
					},
				},
			},
			validateErr: "not in the range 1-65535",
		},
		"invalid hostname": {
			entry: &APIGatewayConfigEntry{
				Kind: "api-gateway",
				Name: "api-gw-seven",
				Listeners: []APIGatewayListener{
					{
						Port:     80,
						Hostname: "*.*.host.one",
						Protocol: APIGatewayListenerProtocol("http"),
					},
				},
			},
			validateErr: "only allowed as the left-most label",
		},
		"unsupported certificate kind": {
			entry: &APIGatewayConfigEntry{
				Kind: "api-gateway",
				Name: "api-gw-eight",
				Listeners: []APIGatewayListener{
					{
						Port:     80,
						Hostname: "host.one",
						Protocol: APIGatewayListenerProtocol("http"),
						TLS: APIGatewayTLSConfiguration{
							Certificates: []ResourceReference{{
								Kind: APIGateway,
							}},
						},
					},
				},
			},
			validateErr: "unsupported certificate kind",
		},
		"unnamed certificate": {
			entry: &APIGatewayConfigEntry{
				Kind: "api-gateway",
				Name: "api-gw-nine",
				Listeners: []APIGatewayListener{
					{
						Port:     80,
						Hostname: "host.one",
						Protocol: APIGatewayListenerProtocol("http"),
						TLS: APIGatewayTLSConfiguration{
							Certificates: []ResourceReference{{
								Kind: InlineCertificate,
							}},
						},
					},
				},
			},
			validateErr: "certificate reference must have a name",
		},
	}
	testConfigEntryNormalizeAndValidate(t, cases)
<<<<<<< HEAD
=======
}

func TestBoundAPIGateway(t *testing.T) {
	cases := map[string]configEntryTestcase{
		"invalid certificate, no name": {
			entry: &BoundAPIGatewayConfigEntry{
				Kind: BoundAPIGateway,
				Name: "bound-api-gw-one",
				Listeners: []BoundAPIGatewayListener{
					{
						Name: "one",
						Certificates: []ResourceReference{{
							Kind: InlineCertificate,
						}},
					},
				},
			},
			validateErr: "certificate reference must have a name",
		},
		"invalid certificate, no kind": {
			entry: &BoundAPIGatewayConfigEntry{
				Kind: BoundAPIGateway,
				Name: "bound-api-gw-two",
				Listeners: []BoundAPIGatewayListener{
					{
						Name: "one",
						Certificates: []ResourceReference{{
							Name: "foo",
						}},
					},
				},
			},
			validateErr: "unsupported certificate kind",
		},
		"invalid route, no name": {
			entry: &BoundAPIGatewayConfigEntry{
				Kind: BoundAPIGateway,
				Name: "bound-api-gw-three",
				Listeners: []BoundAPIGatewayListener{
					{
						Name: "one",
						Routes: []ResourceReference{{
							Kind: TCPRoute,
						}},
					},
				},
			},
			validateErr: "route reference must have a name",
		},
		"invalid route, no kind": {
			entry: &BoundAPIGatewayConfigEntry{
				Kind: BoundAPIGateway,
				Name: "bound-api-gw-four",
				Listeners: []BoundAPIGatewayListener{
					{
						Name: "one",
						Routes: []ResourceReference{{
							Name: "foo",
						}},
					},
				},
			},
			validateErr: "unsupported route kind",
		},
	}
	testConfigEntryNormalizeAndValidate(t, cases)
>>>>>>> 674005f9
}<|MERGE_RESOLUTION|>--- conflicted
+++ resolved
@@ -1274,8 +1274,6 @@
 		},
 	}
 	testConfigEntryNormalizeAndValidate(t, cases)
-<<<<<<< HEAD
-=======
 }
 
 func TestBoundAPIGateway(t *testing.T) {
@@ -1342,5 +1340,4 @@
 		},
 	}
 	testConfigEntryNormalizeAndValidate(t, cases)
->>>>>>> 674005f9
 }